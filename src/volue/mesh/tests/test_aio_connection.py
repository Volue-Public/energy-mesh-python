--- conflicted
+++ resolved
@@ -7,12 +7,9 @@
 import sys
 from typing import List, Tuple
 import uuid
-<<<<<<< HEAD
 import sys
 from google.protobuf import timestamp_pb2
-import pytz
-=======
->>>>>>> 52c0f64b
+
 
 from dateutil import tz
 import grpc

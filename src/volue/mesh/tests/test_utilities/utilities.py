<<<<<<< HEAD

from dataclasses import dataclass
from datetime import datetime
import math
import socket
import subprocess
import sys
import uuid

import pyarrow as pa

=======
"""
Utility functions used by tests
"""

import pyarrow as pa
from datetime import datetime, timezone
import uuid
import subprocess
import sys
import socket
from dataclasses import dataclass
>>>>>>> e3f52ac5
from volue.mesh import Timeseries


@dataclass()
class TestOwnedObject:
    """Class for containing a link to an owned object id"""
    id: uuid.UUID


@dataclass()
class TestTimeseriesEntry(TestOwnedObject):
    """Class for containing timeseries data points"""


@dataclass()
class TestTimeseries(TestOwnedObject):
    """Class for representing meta information about timeseries points in the resource layer of mesh.
    Inside Mesh this is referred to as Timeseries.
    """
    timeseries_key: int
    unit_of_measurement: str  # unitOfMeasurement_ in PDCTimeseriesAttributeDefinitionData
    path: str
    name: str
    temporary: bool
    curve: Timeseries.Curve
    resolution: Timeseries.Resolution
    entries: []
    silo: str = "Resource"
    kind = "Timeseries"


@dataclass()
class TestTimeseriesAttribute(TestOwnedObject):
    """Class for representing meta information about timeseries points in a physical mesh model.
        Inside Mesh this is referred to as TimeseriesAttribute.
        A timeseries attribute has a definition and either a calculation or a reference.
        A calculation has expression(s) that calculates the timeseries data points.
        A reference is a pointer to a timeseries entry which contains the data points.

        Note: id's for the attribute are generated at model generation
    """
    path: str
    # if reference:
    # timeseriesEntry_ in
    # PDCTimeseriesDynamicSourceData->PDCTimeseriesSourceData->PDCAttributeElementData->PDCNamedElementData->PDCElementData->PDCOwnedObjectData
    timeseries: TestTimeseries
    # if calculation:
    # source_ in
    # PDCTimeseriesCalculationData->PDCTimeseriesDynamicSourceData->PDCTimeseriesSourceData->PDCAttributeElementData->PDCNamedElementData->PDCElementData->PDCOwnedObjectData
    local_expression: str
    template_expression: str
    model: str
    silo: str = "Model"
    kind = "TimeseriesAttribute"


def is_port_responding(host: str, port: int):
    """Helper function to check if a socket will respond to a connection."""
    args = socket.getaddrinfo(host, port, socket.AF_INET, socket.SOCK_STREAM)
    for family, socktype, proto, _, sockaddr in args:
        a_socket = socket.socket(family, socktype, proto)
        try:
            a_socket.connect(sockaddr)
        except socket.error:
            return False
        else:
            a_socket.close()
            return True


def run_example_script(path, address, port, root_pem_certificate):
    """Helper function to run an example script."""
    process = subprocess.Popen(
        [sys.executable, path, address, str(port), root_pem_certificate],
        stdout=subprocess.PIPE,
        stderr=subprocess.PIPE)

    stdoutdata, stderrdata = process.communicate()
    exit_code = process.returncode
    assert exit_code == 0, f"{stderrdata} {stdoutdata}"


def get_timeseries_0():
    """
    Timeseries with timeseries key.
    StorageType: Mesh
    Kind: Timeseries with 1 TimeseriesEntry
    """
    timeseries_entry_1 = TestTimeseriesEntry(
        id=uuid.UUID("00000004-0001-0000-0000-000000000000")
    )
    timeseries = TestTimeseries(
        id=uuid.UUID("00000003-0001-0000-0000-000000000000"),
        timeseries_key=0,  # mesh timeseries does not have timeseries_key
        temporary=False,
        curve=Timeseries.Curve.PIECEWISELINEAR,
        resolution=Timeseries.Resolution.HOUR,
        unit_of_measurement="",
        path='/SimpleThermalTestResourceCatalog/',
        name="plantTimeSeriesRaw",
        entries=[timeseries_entry_1]
    )

    full_name = timeseries.silo + timeseries.path + timeseries.name
    return timeseries, full_name


def get_timeseries_1():
    """
    Timeseries with timeseries key.
    StorageType: Classic
    Kind: Timeseries with 1 TimeseriesEntry
    """
    timeseries_entry_1 = TestTimeseriesEntry(
        id=uuid.UUID("00000004-0002-0000-0000-000000000000")
    )
    timeseries = TestTimeseries(
        id=uuid.UUID("00000003-0002-0000-0000-000000000000"),
        timeseries_key=2,
        temporary=False,
        curve=Timeseries.Curve.PIECEWISELINEAR,
        resolution=Timeseries.Resolution.HOUR,
        unit_of_measurement="SomeUnit1",
        path='/SimpleThermalTestResourceCatalog/',
        name="chimney1TimeSeriesRaw",
        entries=[timeseries_entry_1]
    )

    full_name = timeseries.silo + timeseries.path + timeseries.name
    return timeseries, full_name


def get_timeseries_2():
    """
    Timeseries with timeseries key.
    StorageType: Classic
    Kind: Timeseries with 1 TimeseriesEntry
    # TODO: make this one have 2 entries?
    """
    timeseries_entry_1 = TestTimeseriesEntry(
        id=uuid.UUID("00000004-0003-0000-0000-000000000000")
    )
    timeseries = TestTimeseries(
        id=uuid.UUID("00000003-0003-0000-0000-000000000000"),
        timeseries_key=3,
        temporary=False,
        curve=Timeseries.Curve.PIECEWISELINEAR,
        resolution=Timeseries.Resolution.HOUR,
        unit_of_measurement="SomeUnit1",
        path='/SimpleThermalTestResourceCatalog/',
        name="chimney2TimeSeriesRaw",
        entries=[timeseries_entry_1]
    )

    # Mesh data is organized as an Arrow table with the following schema:
    # utc_time - [pa.timestamp('ms')] as a UTC Unix timestamp expressed in milliseconds
    # flags - [pa.uint32]
    # value - [pa.float64]
    arrays = [pa.array([datetime(2016, 1, 1, 1, 0, 0), datetime(2016, 1, 1, 2, 0, 0), datetime(2016, 1, 1, 3, 0, 0)]),
              pa.array([0, 0, 0]),
              pa.array([0.0, 10.0, 1000.0])]
    modified_table = pa.Table.from_arrays(arrays, schema=Timeseries.schema)
    full_name = timeseries.silo + timeseries.path + timeseries.name
    start_time = datetime(2016, 1, 1, 1, 0, 0)
    end_time = datetime(2016, 1, 1, 9, 0, 0)
    return timeseries, start_time, end_time, modified_table, full_name


def verify_timeseries_2(reply_timeseries: Timeseries):
    """
    Verify if all time series properties and data have expected values.
    """
    assert type(reply_timeseries) is Timeseries
    assert reply_timeseries.number_of_points == 9
    # check timestamps
    utc_date = reply_timeseries.arrow_table[0]
    for count, item in enumerate(utc_date):
        assert item.as_py() == datetime(2016, 1, 1, count+1, 0)
    # check flags
    flags = reply_timeseries.arrow_table[1]
    assert flags[3].as_py() == Timeseries.PointFlags.NOT_OK.value | Timeseries.PointFlags.MISSING.value
    for number in [0, 1, 2, 4, 5, 6, 7, 8]:
        assert flags[number].as_py() == Timeseries.PointFlags.OK.value
    # check values
    values = reply_timeseries.arrow_table[2]
    values[3].as_py()
    assert math.isnan(values[3].as_py())
    for number in [0, 1, 2, 4, 5, 6, 7, 8]:
        assert values[number].as_py() == (number + 1) * 100


def get_timeseries_attribute_1():
    """
    Timeseries attribute with calculation expression but no timeseries entry.
    Attribute: TsCalcAtt (generated guid)
    Entry: None
    Kind: TimeseriesAttribute with a TimeseriesCalculation.
    """
    timeseries_attribute = TestTimeseriesAttribute(
        id=None,  # Unknown because it's generated when the test model is generated
        path="/SimpleThermalTestModel/ThermalComponent.ThermalPowerToPlantRef/SomePowerPlant1.TsCalcAtt",
        timeseries=None,
        local_expression="",
        template_expression=r"""@PDLOG(12004, 'TEST') 
##= @d('.DblAtt') + @t('.TsRawAtt') + @SUM(@D('PlantToPlantRef.DblAtt'))

""",
        model='PowerSystem',
        silo="Model"
    )
    full_path = timeseries_attribute.silo + timeseries_attribute.path
    return timeseries_attribute, full_path


def get_timeseries_attribute_2():
    """
    Timeseries attribute with timeseries entry.
    Attribute: TsRawAtt (generated guid)
    Timeseries: plantTimeseriesRaw (00000003-0001-0000-0000-000000000000)
    Entry: planTimeseriesRaw(0) (00000004-0001-0000-0000-000000000000)
    Kind: TimeseriesAttribute with a TimeseriesReference.
    """
    timeseries, _ = get_timeseries_0()
    timeseries_attribute = TestTimeseriesAttribute(
        id=None,  # Unknown because it's generated when the test model is generated
        path='/SimpleThermalTestModel/ThermalComponent.ThermalPowerToPlantRef/SomePowerPlant1.TsRawAtt',
        timeseries=timeseries,
        local_expression="",
        template_expression="",
        model='SimpleThermalTestModel',
        silo="Model"
    )
    full_path = timeseries_attribute.silo + timeseries_attribute.path
    return timeseries_attribute, full_path<|MERGE_RESOLUTION|>--- conflicted
+++ resolved
@@ -1,4 +1,6 @@
-<<<<<<< HEAD
+"""
+Utility functions used by tests
+"""
 
 from dataclasses import dataclass
 from datetime import datetime
@@ -10,19 +12,6 @@
 
 import pyarrow as pa
 
-=======
-"""
-Utility functions used by tests
-"""
-
-import pyarrow as pa
-from datetime import datetime, timezone
-import uuid
-import subprocess
-import sys
-import socket
-from dataclasses import dataclass
->>>>>>> e3f52ac5
 from volue.mesh import Timeseries
 
 

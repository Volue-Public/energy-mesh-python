"""
Tests for volue.mesh.Connection
"""

from datetime import datetime, timedelta, timezone
import math
import sys
from typing import List, Tuple
import uuid

from dateutil import tz
import grpc
import pyarrow as pa
import pytest

from volue.mesh import Connection, MeshObjectId, Timeseries
from volue.mesh._attribute import TimeseriesAttribute
from volue.mesh._common import AttributesFilter, _from_proto_guid, _to_proto_curve_type, _to_proto_guid
from volue.mesh.calc import transform as Transform
from volue.mesh.calc.common import Timezone
import volue.mesh.tests.test_utilities.server_config as sc
from volue.mesh.proto.core.v1alpha import core_pb2
from volue.mesh.proto.type import resources_pb2
from volue.mesh.tests.test_utilities.utilities import get_attribute_path_principal, get_timeseries_2, get_timeseries_1, \
    get_timeseries_attribute_1, get_timeseries_attribute_2, verify_timeseries_2


@pytest.mark.database
def test_read_timeseries_points():
    """Check that timeseries points can be read using timeseries key, UUID and full name"""

    if not sc.DefaultServerConfig.ROOT_PEM_CERTIFICATE:
        connection = Connection.insecure(sc.DefaultServerConfig.target())
    else:
        connection = Connection.with_tls(sc.DefaultServerConfig.target(),
                                         sc.DefaultServerConfig.ROOT_PEM_CERTIFICATE)

    with connection.create_session() as session:
        timeseries, start_time, end_time, _, full_name = get_timeseries_2()
        try:
            test_case_1 = {"start_time": start_time, "end_time": end_time,
                           "mesh_object_id": MeshObjectId.with_timskey(timeseries.timeseries_key)}
            test_case_2 = {"start_time": start_time, "end_time": end_time,
                           "mesh_object_id": MeshObjectId.with_uuid_id(timeseries.id)}
            test_case_3 = {"start_time": start_time, "end_time": end_time,
                           "mesh_object_id": MeshObjectId.with_full_name(full_name)}

            test_cases = [test_case_1, test_case_2, test_case_3]
            for test_case in test_cases:
                reply_timeseries = session.read_timeseries_points(**test_case)
                verify_timeseries_2(reply_timeseries)
        except grpc.RpcError as error:
            pytest.fail(f"Could not read timeseries points: {error}")


@pytest.mark.database
def test_read_timeseries_points_with_different_datetime_timezones():
    """
    Check that timeseries points read accepts time zone aware and
    naive (treated as UTC) datetimes as input arguments.
    """

    connection = Connection(sc.DefaultServerConfig.ADDRESS, sc.DefaultServerConfig.PORT,
                            sc.DefaultServerConfig.ROOT_PEM_CERTIFICATE)
    with connection.create_session() as session:
        timeseries, start_time, end_time, _, _ = get_timeseries_2()

        # confirm start_time and end_time are time zone naive
        assert start_time.tzinfo is None and end_time.tzinfo is None

        # replace to UTC, because we treat time zone naive datetime as UTC
        start_time_utc = start_time.replace(tzinfo=tz.UTC)
        end_time_utc = end_time.replace(tzinfo=tz.UTC)

        local_tzinfo = tz.gettz('Europe/Warsaw')

        # now we can convert to different time zones (from time zone aware UTC datetime)
        start_time_local = start_time_utc.astimezone(local_tzinfo)
        end_time_local = end_time_utc.astimezone(local_tzinfo)

        try:
            test_case_naive = {"start_time": start_time, "end_time": end_time,
                               "mesh_object_id": MeshObjectId.with_timskey(timeseries.timeseries_key)}
            test_case_utc = {"start_time": start_time_utc, "end_time": end_time_utc,
                             "mesh_object_id": MeshObjectId.with_timskey(timeseries.timeseries_key)}
            test_case_local = {"start_time": start_time_local, "end_time": end_time_local,
                               "mesh_object_id": MeshObjectId.with_timskey(timeseries.timeseries_key)}
            test_case_mixed = {"start_time": start_time_local, "end_time": end_time_utc,
                               "mesh_object_id": MeshObjectId.with_timskey(timeseries.timeseries_key)}

            test_cases = [test_case_naive, test_case_utc, test_case_local, test_case_mixed]
            for test_case in test_cases:
                reply_timeseries = session.read_timeseries_points(**test_case)
                verify_timeseries_2(reply_timeseries)
        except grpc.RpcError as e:
            pytest.fail(f"Could not read timeseries points: {e}")


@pytest.mark.database
def test_write_timeseries_points():
    """
    Check that timeseries points write accepts time series with time zone aware and
    naive (treated as UTC) datetimes as input interval (start_time and end_time arguments).
    """

    connection = Connection(sc.DefaultServerConfig.ADDRESS, sc.DefaultServerConfig.PORT,
                            sc.DefaultServerConfig.ROOT_PEM_CERTIFICATE)
    with connection.create_session() as session:
        ts_entry, start_time, end_time, modified_table, full_name = get_timeseries_2()

        # confirm start_time and end_time are time zone naive
        assert start_time.tzinfo is None and end_time.tzinfo is None

        # replace to UTC, because we treat time zone naive datetime as UTC
        start_time_utc = start_time.replace(tzinfo=tz.UTC)
        end_time_utc = end_time.replace(tzinfo=tz.UTC)

        local_tzinfo = tz.gettz('Europe/Warsaw')

        # now we can convert to different time zones (from time zone aware UTC datetime)
        start_time_local = start_time_utc.astimezone(local_tzinfo)
        end_time_local = end_time_utc.astimezone(local_tzinfo)

        test_case_naive = {"start_time": start_time, "end_time": end_time}
        test_case_utc = {"start_time": start_time_utc, "end_time": end_time_utc}
        test_case_local = {"start_time": start_time_local, "end_time": end_time_local}
        test_case_mixed = {"start_time": start_time_local, "end_time": end_time_utc}
        test_case_deduct = {"start_time": None, "end_time": None}  # in this case the start and end time will be taken from PyArrow table

        test_cases = [test_case_naive, test_case_utc, test_case_local, test_case_mixed, test_case_deduct]
        for test_case in test_cases:
            timeseries = Timeseries(table=modified_table, start_time=test_case['start_time'], end_time=test_case['end_time'], full_name=full_name)
            try:
                session.write_timeseries_points(timeseries)
                written_ts = session.read_timeseries_points(start_time=datetime(2016, 1, 1, 1, 0, 0),
                                                            end_time=datetime(2016, 1, 1, 3, 0, 0),
                                                            mesh_object_id=MeshObjectId.with_uuid_id(ts_entry.id))
                assert written_ts.number_of_points == 3
                utc_time = written_ts.arrow_table[0]
                assert utc_time[0].as_py() == datetime(2016, 1, 1, 1, 0, 0)
                assert utc_time[1].as_py() == datetime(2016, 1, 1, 2, 0, 0)
                assert utc_time[2].as_py() == datetime(2016, 1, 1, 3, 0, 0)
                flags = written_ts.arrow_table[1]
                for flag in flags:
                    assert flag.as_py() == Timeseries.PointFlags.OK.value
                values = written_ts.arrow_table[2]
                assert values[0].as_py() == 0
                assert values[1].as_py() == 10
                assert values[2].as_py() == 1000

                session.rollback()

            except grpc.RpcError as e:
                pytest.fail(f"Could not write timeseries points {e}")


@pytest.mark.database
def test_write_timeseries_points_with_different_pyarrow_table_datetime_timezones():
    """
    Check that timeseries points write accepts PyArrow data with time zone aware timestamps.
    """

    connection = Connection(sc.DefaultServerConfig.ADDRESS, sc.DefaultServerConfig.PORT,
                            sc.DefaultServerConfig.ROOT_PEM_CERTIFICATE)
    with connection.create_session() as session:
        ts_entry, _, _, _, full_name = get_timeseries_2()

        # There is problem with using in PyArrow time zone from dateutil gettz
        # I've found some PyArrow JIRA ticket with support for dateutil time zones:
        # https://issues.apache.org/jira/browse/ARROW-5248
        # Maybe it will solve the problem observed. It should be available in PyArrow 8.0.0.
        #local_tzinfo = tz.gettz('Europe/Warsaw')

        # For now lets create tzinfo using datetime timezone
        some_tzinfo = timezone(timedelta(hours=-3))

        arrays = [
            pa.array([datetime(2016, 1, 1, 1, tzinfo=some_tzinfo), datetime(2016, 1, 1, 2, tzinfo=some_tzinfo), datetime(2016, 1, 1, 3, tzinfo=some_tzinfo)]),
            pa.array([0, 0, 0]),
            pa.array([4.0, 44.0, 444.0])]
        modified_table = pa.Table.from_arrays(arrays, schema=Timeseries.schema)

        timeseries = Timeseries(table=modified_table, start_time=datetime(2016, 1, 1, 1, tzinfo=some_tzinfo), end_time=datetime(2016, 1, 1, 4, tzinfo=some_tzinfo), full_name=full_name)
        try:
            session.write_timeseries_points(timeseries)
            written_ts = session.read_timeseries_points(start_time=datetime(2016, 1, 1, 1, tzinfo=some_tzinfo),
                                                        end_time=datetime(2016, 1, 1, 3, tzinfo=some_tzinfo),
                                                        mesh_object_id=MeshObjectId.with_uuid_id(ts_entry.id))
            assert written_ts.number_of_points == 3
            utc_time = written_ts.arrow_table[0]
            # Mesh returns timestamps in UTC format, to compare them we need to make both of them either
            # time zone aware or naive. In this case we are converting them to time zone aware objects.
            assert utc_time[0].as_py().replace(tzinfo=tz.UTC) == datetime(2016, 1, 1, 1, tzinfo=some_tzinfo).astimezone(tz.UTC)
            assert utc_time[1].as_py().replace(tzinfo=tz.UTC) == datetime(2016, 1, 1, 2, tzinfo=some_tzinfo).astimezone(tz.UTC)
            assert utc_time[2].as_py().replace(tzinfo=tz.UTC) == datetime(2016, 1, 1, 3, tzinfo=some_tzinfo).astimezone(tz.UTC)
            flags = written_ts.arrow_table[1]
            for flag in flags:
                assert flag.as_py() == Timeseries.PointFlags.OK.value
            values = written_ts.arrow_table[2]
            assert values[0].as_py() == 4
            assert values[1].as_py() == 44
            assert values[2].as_py() == 444

            session.rollback()

        except grpc.RpcError as error:
            pytest.fail(f"Could not write timeseries points {error}")


@pytest.mark.database
def test_get_timeseries():
    """Check that timeseries entry data can be retrieved"""

    timeseries, full_name = get_timeseries_1()
    connection = Connection(sc.DefaultServerConfig.ADDRESS, sc.DefaultServerConfig.PORT,
                            sc.DefaultServerConfig.ROOT_PEM_CERTIFICATE)

    with connection.create_session() as session:
        try:
            test_case_1 = {"path": full_name}
            test_case_2 = {"uuid_id": timeseries.id}
            test_case_3 = {"timskey": timeseries.timeseries_key}
            test_cases = [test_case_1, test_case_2, test_case_3]
            for test_case in test_cases:
                timeseries_info = session.get_timeseries_resource_info(**test_case)
                assert _from_proto_guid(timeseries_info.id) == timeseries.id
                assert timeseries_info.timeseries_key == timeseries.timeseries_key
                assert timeseries_info.path == timeseries.path
                assert timeseries_info.temporary == timeseries.temporary
                assert timeseries_info.curve_type == _to_proto_curve_type(timeseries.curve)
                assert timeseries_info.resolution.type == timeseries.resolution.value
                assert timeseries_info.unit_of_measurement == timeseries.unit_of_measurement

        except grpc.RpcError as error:
            pytest.fail(f"Could not read timeseries entry: {error}")


@pytest.mark.database
def test_update_timeseries_entry():
    """Check that timeseries entry data can be updated"""

    connection = Connection(sc.DefaultServerConfig.ADDRESS, sc.DefaultServerConfig.PORT,
                            sc.DefaultServerConfig.ROOT_PEM_CERTIFICATE)

    new_path = "/test"
    new_curve_type = "curvy"  # -> UNKNOWN
    new_unit_of_measurement = "mega watt"

    with connection.create_session() as session:
        try:
            ts_entry, full_name = get_timeseries_1()

            test_ids = [{"path": full_name}, {"uuid_id": ts_entry.id}, {"timskey": ts_entry.timeseries_key}]
            test_new_path = {"new_path": new_path}
            test_new_curve_type = {"new_curve_type": new_curve_type}
            test_new_unit_of_measurement = {"new_unit_of_measurement": new_unit_of_measurement}
            test_cases = []
            for test_id in test_ids:
                test_cases.extend(
                    [{**test_id, **test_new_path},
                     {**test_id, **test_new_curve_type},
                     {**test_id, **test_new_unit_of_measurement},
                     {**test_id, **test_new_path, **test_new_curve_type},
                     {**test_id, **test_new_path, **test_new_unit_of_measurement},
                     {**test_id, **test_new_curve_type, **test_new_unit_of_measurement},
                     {**test_id, **test_new_path, **test_new_curve_type, **test_new_unit_of_measurement}]
                )
            for test_case in test_cases:
                session.update_timeseries_resource_info(**test_case)
                timeseries_info = session.get_timeseries_resource_info(**test_id)

                if "new_path" in test_case:
                    assert timeseries_info.path == new_path
                if "new_curve_type" in test_case:
                    assert timeseries_info.curve_type.type == resources_pb2.Curve.UNKNOWN
                if "new_unit_of_measurement" in test_case:
                    assert timeseries_info.unit_of_measurement == new_unit_of_measurement

                session.rollback()

        except grpc.RpcError as error:
            pytest.fail(f"Could not update timeseries entry: {error}")


@pytest.mark.database
def test_read_timeseries_attribute():
    """Check that timeseries attribute data can be retrieved"""

    connection = Connection(sc.DefaultServerConfig.ADDRESS, sc.DefaultServerConfig.PORT,
                            sc.DefaultServerConfig.ROOT_PEM_CERTIFICATE)

    with connection.create_session() as session:
        try:
            # Calculation
            # Testing attribute without an entry connected to it
            attribute_without_entry, full_path = get_timeseries_attribute_1()
            test_case_1 = {"model": attribute_without_entry.model,
                           "path": attribute_without_entry.silo + attribute_without_entry.path}
            test_case_2 = {"model": attribute_without_entry.model,
                           "uuid_id": None}  # since it is generated we find it through the first test case
            test_cases = [test_case_1, test_case_2]
            for test_case in test_cases:
                reply = session.get_timeseries_attribute(**test_case)
                assert reply is not None
                assert _from_proto_guid(reply.id) is not None
                if "path" in test_case:
                    test_case_2["uuid_id"] = reply.id
                    attribute_without_entry.id = reply.id
                assert reply.path == full_path
                assert not reply.HasField('entry')
                assert reply.local_expression == attribute_without_entry.local_expression
                assert reply.template_expression == attribute_without_entry.template_expression

            # Reference
            # Testing attribute with an entry connected to it
            attribute_with_entry, full_name = get_timeseries_attribute_2()
            test_case_1 = {"model": attribute_with_entry.model,
                           "path": full_name}
            test_case_2 = {"model": attribute_with_entry.model,
                           "uuid_id": None}  # since it is generated we find it through the first test case
            test_cases = [test_case_1, test_case_2]
            for test_case in test_cases:
                reply = session.get_timeseries_attribute(**test_case)
                assert reply is not None
                assert _from_proto_guid(reply.id) is not None
                if "path" in test_case:
                    test_case_2["uuid_id"] = reply.id
                    attribute_with_entry.id = reply.id
                assert reply.path == full_name
                assert reply.local_expression == attribute_with_entry.local_expression
                assert reply.template_expression == attribute_with_entry.template_expression
                assert reply.HasField('entry')
                reply_timeseries = reply.entry
                expected_timeseries = attribute_with_entry.timeseries
                assert _from_proto_guid(reply_timeseries.id) == expected_timeseries.id
                assert reply_timeseries.timeseries_key == expected_timeseries.timeseries_key
                assert reply_timeseries.path == expected_timeseries.path
                assert reply_timeseries.temporary == expected_timeseries.temporary
                assert reply_timeseries.curve_type.type == expected_timeseries.curve.value
                assert reply_timeseries.resolution.type == expected_timeseries.resolution.value
                assert reply_timeseries.unit_of_measurement == expected_timeseries.unit_of_measurement
        except grpc.RpcError as error:
            pytest.fail(f"Could not get timeseries attribute {error}")


@pytest.mark.database
def test_update_timeseries_attribute_with_timeseriescalculation():
    """Check that timeseries attribute data with a calculation can be updated"""

    connection = Connection(sc.DefaultServerConfig.ADDRESS, sc.DefaultServerConfig.PORT,
                            sc.DefaultServerConfig.ROOT_PEM_CERTIFICATE)

    attribute, full_name = get_timeseries_attribute_1()
    new_local_expression = "something"

    with connection.create_session() as session:
        try:
            test_new_local_expression = {"new_local_expression": new_local_expression}
            test_case_1 = {"path": full_name, **test_new_local_expression}
            test_case_2 = {"uuid_id": None,
                           **test_new_local_expression}  # since it is generated we find it through the first test case
            test_cases = [test_case_1, test_case_2]

            for test_case in test_cases:

                session.update_timeseries_attribute(**test_case)

                updated_attribute = session.get_timeseries_attribute(model=attribute.model, path=full_name)
                assert updated_attribute.path == full_name
                assert updated_attribute.local_expression == new_local_expression

                if "path" in test_case:
                    test_case_2["uuid_id"] = updated_attribute.id

                session.rollback()

        except grpc.RpcError as error:
            pytest.fail(f"Could not update timeseries attribute: {error}")


@pytest.mark.database
def test_update_timeseries_attribute_with_timeseriesreference():
    """Check that timeseries attribute data with a reference can be updated"""

    connection = Connection(sc.DefaultServerConfig.ADDRESS, sc.DefaultServerConfig.PORT,
                            sc.DefaultServerConfig.ROOT_PEM_CERTIFICATE)

    attribute, full_name = get_timeseries_attribute_2()

    new_timeseries, _ = get_timeseries_1()
    new_timeseries_entry = new_timeseries.entries[0]
    new_timeseries_entry_id = core_pb2.TimeseriesEntryId(guid=_to_proto_guid(new_timeseries_entry.id))

    with connection.create_session() as session:
        try:
            test_new_timeseries_entry_id = {"new_timeseries_entry_id": new_timeseries_entry_id}
            test_case_1 = {"path": full_name, **test_new_timeseries_entry_id}
            test_case_2 = {"uuid_id": None,
                           **test_new_timeseries_entry_id}  # since it is generated we find it through the first test case
            test_cases = [test_case_1, test_case_2]
            for test_case in test_cases:
                original_attribute = session.get_timeseries_attribute(model=attribute.model, path=full_name)
                assert original_attribute.path == full_name
                assert _from_proto_guid(original_attribute.entry.id) == attribute.timeseries.id

                if "path" in test_case:
                    test_case_2["uuid_id"] = original_attribute.id

                session.update_timeseries_attribute(**test_case)

                updated_attribute = session.get_timeseries_attribute(model=attribute.model, path=full_name)
                assert updated_attribute.path == full_name
                assert _from_proto_guid(updated_attribute.entry.id) == new_timeseries.id

                session.rollback()

        except grpc.RpcError as error:
            pytest.fail(f"Could not update timeseries attribute: {error}")


@pytest.mark.database
def test_search_timeseries_attribute():
    """Check that timeseries attribute data can be searched for"""

    connection = Connection(sc.DefaultServerConfig.ADDRESS, sc.DefaultServerConfig.PORT,
                            sc.DefaultServerConfig.ROOT_PEM_CERTIFICATE)

    ts_attribute, full_name = get_timeseries_attribute_2()

    query = "{*}.TsRawAtt"
    start_object_path = "ThermalComponent"
    start_object_guid = uuid.UUID("0000000b-0001-0000-0000-000000000000")  # ThermalComponent

    with connection.create_session() as session:
        try:
            test_case_1 = {"model": ts_attribute.model,
                           "query": query,
                           "start_object_path": start_object_path}
            test_case_2 = {"model": ts_attribute.model,
                           "query": query,
                           "start_object_guid": start_object_guid}
            test_cases = [test_case_1, test_case_2]
            for test_case in test_cases:
                reply = session.search_for_timeseries_attribute(**test_case)
                assert reply is not None
                assert len(reply) == 3
                # The results should be the one we are looking for
                assert any(attribute.path == full_name for attribute in reply)
                match = next((x for x in reply if x.path == full_name), None)
                assert match is not None
                assert _from_proto_guid(match.id) is not None
                assert match.local_expression == ts_attribute.local_expression
                assert match.template_expression == ts_attribute.template_expression
                assert match.HasField('entry')
                reply_timeseries = match.entry
                expected_timeseries = ts_attribute.timeseries
                assert _from_proto_guid(reply_timeseries.id) == expected_timeseries.id
                assert reply_timeseries.timeseries_key == expected_timeseries.timeseries_key
                assert reply_timeseries.path == expected_timeseries.path
                assert reply_timeseries.temporary == expected_timeseries.temporary
                assert reply_timeseries.curve_type == _to_proto_curve_type(expected_timeseries.curve)
                assert reply_timeseries.resolution.type == expected_timeseries.resolution.value
                assert reply_timeseries.unit_of_measurement == expected_timeseries.unit_of_measurement
        except grpc.RpcError as error:
            pytest.fail(f"Could not update timeseries attribute: {error}")


@pytest.mark.database
def test_write_timeseries_points_using_timskey():
    """Check that timeseries can be written to the server using timskey."""

    connection = Connection(sc.DefaultServerConfig.ADDRESS, sc.DefaultServerConfig.PORT,
                            sc.DefaultServerConfig.ROOT_PEM_CERTIFICATE)
    ts_entry, start_time, end_time, modified_table, _ = get_timeseries_2()
    timeseries = Timeseries(table=modified_table, start_time=start_time, end_time=end_time,
                            timskey=ts_entry.timeseries_key)

    with connection.create_session() as session:
        try:
            session.write_timeseries_points(
                timeserie=timeseries
            )
        except grpc.RpcError:
            pytest.fail("Could not write timeseries points")


@pytest.mark.database
def test_commit():
    """Check that commit keeps changes between sessions"""
    connection = Connection(sc.DefaultServerConfig.ADDRESS, sc.DefaultServerConfig.PORT,
                            sc.DefaultServerConfig.ROOT_PEM_CERTIFICATE)

    attribute, full_name = get_timeseries_attribute_1()
    new_local_expression = "something"
    old_local_expression = attribute.local_expression

    with connection.create_session() as session1:
        try:
            # check base line
            attribute1 = session1.get_timeseries_attribute(model=attribute.model, path=full_name)
            old_local_expression = attribute1.local_expression
            assert attribute1.local_expression != new_local_expression

            # change something
            session1.update_timeseries_attribute(path=full_name, new_local_expression=new_local_expression)

            # commit
            session1.commit()

            # check that the change is in the session
            attribute2 = session1.get_timeseries_attribute(model=attribute.model, path=full_name)
            assert attribute2.local_expression == new_local_expression

            # rollback
            session1.rollback()

            # check that changes are still there
            attribute3 = session1.get_timeseries_attribute(model=attribute.model, path=full_name)
            assert attribute3.local_expression == new_local_expression

        except grpc.RpcError as error:
            pytest.fail(f"Could not commit changes: {error}")

    with connection.create_session() as session2:
        try:
            # check that the change is still there
            attribute4 = session2.get_timeseries_attribute(model=attribute.model, path=full_name)
            assert attribute4.local_expression == new_local_expression

            # change it back to what is was originally
            session2.update_timeseries_attribute(path=full_name, new_local_expression=old_local_expression)

            # commit
            session2.commit()

            # check that status has been restored (important to keep db clean)
            attribute5 = session2.get_timeseries_attribute(model=attribute.model, path=full_name)
            assert attribute5.local_expression == old_local_expression

        except grpc.RpcError as error:
            pytest.fail(f"Could not restore commited changes: {error}")


@pytest.mark.database
def test_rollback():
    """Check that rollback discards changes made in the current session."""
    connection = Connection(sc.DefaultServerConfig.ADDRESS, sc.DefaultServerConfig.PORT,
                            sc.DefaultServerConfig.ROOT_PEM_CERTIFICATE)

    with connection.create_session() as session:
        try:
            _, full_name = get_timeseries_1()
            new_path = "/new_path"

            # check base line
            timeseries_info0 = session.get_timeseries_resource_info(path=full_name)
            assert timeseries_info0.path != new_path

            # change something
            session.update_timeseries_resource_info(path=full_name, new_path=new_path)

            # check that the change is in the session
            timeseries_info1 = session.get_timeseries_resource_info(path=full_name)
            assert timeseries_info1.path == new_path

            # rollback
            session.rollback()

            # check that changes have been discarded
            timeseries_info2 = session.get_timeseries_resource_info(path=full_name)
            assert timeseries_info2.path != new_path

        except grpc.RpcError as error:
            pytest.fail(f"Could not rollback changes: {error}")


@pytest.mark.database
@pytest.mark.parametrize('resolution, expected_number_of_points',
    [(Timeseries.Resolution.MIN15, 33),
     (Timeseries.Resolution.HOUR, 9),
     (Timeseries.Resolution.DAY, 1),
     (Timeseries.Resolution.WEEK, 1),
     (Timeseries.Resolution.MONTH, 2),
     (Timeseries.Resolution.YEAR, 2)])
@pytest.mark.parametrize('method',
    [Transform.Method.SUM,
     Transform.Method.SUMI,
     Transform.Method.AVG,
     Transform.Method.AVGI,
     Transform.Method.FIRST,
     Transform.Method.LAST,
     Transform.Method.MIN,
     Transform.Method.MAX])
@pytest.mark.parametrize('timezone',
    [None,
     Timezone.LOCAL,
     Timezone.STANDARD,
     Timezone.UTC])
def test_read_transformed_timeseries_points(
    resolution, method, timezone,
    expected_number_of_points: int):
    """Check that transformed timeseries points can be read"""

    connection = Connection(sc.DefaultServerConfig.ADDRESS, sc.DefaultServerConfig.PORT,
                            sc.DefaultServerConfig.ROOT_PEM_CERTIFICATE)

    with connection.create_session() as session:
        start_time = datetime(2016, 1, 1, 1, 0, 0)
        end_time = datetime(2016, 1, 1, 9, 0, 0)
        _, full_name = get_timeseries_attribute_2()

        reply_timeseries = session.transform_functions(
            MeshObjectId(full_name=full_name), start_time, end_time).transform(
                resolution, method, timezone)

        assert reply_timeseries.is_calculation_expression_result

        if resolution in [Timeseries.Resolution.HOUR,
                            Timeseries.Resolution.DAY,
                            Timeseries.Resolution.WEEK,
                            Timeseries.Resolution.MONTH,
                            Timeseries.Resolution.YEAR]:
            # logic for those resolutions is complex and depends on other parameters
            # make sure the result has at least 1 point and no error is thrown
            assert reply_timeseries.number_of_points >= 1
            return

        assert reply_timeseries.number_of_points == expected_number_of_points

        expected_date = start_time
        delta = 1 if expected_number_of_points == 1 else (end_time - start_time) / (expected_number_of_points - 1)
        index = 0
        d = reply_timeseries.arrow_table.to_pydict()

        for utc_time, flags, value in zip(d['utc_time'], d['flags'], d['value']):
            # check timestamps
            assert utc_time == expected_date

            # check flags and values
            # hours, flags
            # <1, 3> - OK
            # (3, 4) - MISSING
            # <4, 5) - NOT_OK | MISSING
            # <5, 10) - OK
            if expected_date > datetime(2016, 1, 1, 3) and expected_date < datetime(2016, 1, 1, 4):
                assert flags == Timeseries.PointFlags.MISSING.value
                assert math.isnan(value)
            elif expected_date >= datetime(2016, 1, 1, 4) and expected_date < datetime(2016, 1, 1, 5):
                expected_flags = Timeseries.PointFlags.NOT_OK.value | Timeseries.PointFlags.MISSING.value
                assert flags == expected_flags
                assert math.isnan(value)
            else:
                assert flags == Timeseries.PointFlags.OK.value
                # check values for one some combinations (method AVG and resolution MIN15)
                if method is Transform.Method.AVG and resolution is Timeseries.Resolution.MIN15:
                    # the original timeseries data is in hourly resolution,
                    # starts with 1 and the value is incremented with each hour up to 9
                    # here we are using 15 min resolution, so the delta between each 15 min point is 0.25
                    assert value == 1 + index * 0.25

            expected_date += delta
            index += 1


@pytest.mark.database
def test_read_transformed_timeseries_points_with_uuid():
    """
    Check that transformed timeseries read by full_name or UUID
    (both pointing to the same object) return the same data.
    """

    connection = Connection(sc.DefaultServerConfig.ADDRESS, sc.DefaultServerConfig.PORT,
                            sc.DefaultServerConfig.ROOT_PEM_CERTIFICATE)

    with connection.create_session() as session:
        # set interval where there are no NaNs to comfortably use `assert ==``
        start_time = datetime(2016, 1, 1, 5, 0, 0)
        end_time = datetime(2016, 1, 1, 9, 0, 0)
        _, full_name = get_timeseries_attribute_2()

        # first read timeseries UUID (it is set dynamically)
        timeseries = session.read_timeseries_points(start_time=start_time,
                                                    end_time=end_time,
                                                    mesh_object_id=MeshObjectId.with_full_name(full_name))
        ts_uuid = timeseries.uuid

        reply_timeseries_full_name = session.transform_functions(
            MeshObjectId(full_name=full_name), start_time, end_time).transform(
                Timeseries.Resolution.MIN15, Transform.Method.SUM)

        reply_timeseries_uuid = session.transform_functions(
            MeshObjectId(uuid_id=ts_uuid), start_time, end_time).transform(
                Timeseries.Resolution.MIN15, Transform.Method.SUM)

        assert reply_timeseries_full_name.is_calculation_expression_result == reply_timeseries_uuid.is_calculation_expression_result
        assert len(reply_timeseries_full_name.arrow_table) == len(reply_timeseries_uuid.arrow_table)

        for column_index in range(0, 3):
            assert reply_timeseries_full_name.arrow_table[column_index] == reply_timeseries_uuid.arrow_table[column_index]


@pytest.mark.database
def test_read_timeseries_points_without_specifying_timeseries_should_throw():
    """
    Check that expected exception is thrown when trying to
    read timeseries without specifying timeseries (by full_name, timskey or uuid_id).
    """

    connection = Connection(sc.DefaultServerConfig.ADDRESS, sc.DefaultServerConfig.PORT,
                            sc.DefaultServerConfig.ROOT_PEM_CERTIFICATE)

    with connection.create_session() as session:
        start_time = datetime(2016, 1, 1, 1, 0, 0)
        end_time = datetime(2016, 1, 1, 9, 0, 0)

        with pytest.raises(TypeError, match=".*need to specify either timskey, uuid_id or full_name.*"):
            session.read_timeseries_points(start_time, end_time, MeshObjectId())


@pytest.mark.database
def test_forecast_get_all_forecasts():
    """
    Check that running forecast `get_all_forecasts`
    does not throw exception for any combination of parameters.
    """

    connection = Connection(sc.DefaultServerConfig.ADDRESS, sc.DefaultServerConfig.PORT,
                            sc.DefaultServerConfig.ROOT_PEM_CERTIFICATE)

    with connection.create_session() as session:
        start_time = datetime(2016, 1, 1, 1, 0, 0)
        end_time = datetime(2016, 1, 1, 9, 0, 0)
        _, full_name = get_timeseries_attribute_2()

        reply_timeseries = session.forecast_functions(
            MeshObjectId(full_name=full_name), start_time, end_time).get_all_forecasts()
        assert isinstance(reply_timeseries, List) and len(reply_timeseries) == 0


@pytest.mark.database
@pytest.mark.parametrize('forecast_start',
    [(None, None),
     (datetime(2016, 1, 2), datetime(2016, 1, 8))])
@pytest.mark.parametrize('available_at_timepoint',
    [None,
     datetime(2016, 1, 5, 17, 48, 11, 123456)])
def test_forecast_get_forecast(forecast_start, available_at_timepoint):
    """
    Check that running forecast `get_forecast`
    does not throw exception for any combination of parameters.
    """

    connection = Connection(sc.DefaultServerConfig.ADDRESS, sc.DefaultServerConfig.PORT,
                            sc.DefaultServerConfig.ROOT_PEM_CERTIFICATE)

    with connection.create_session() as session:
        start_time = datetime(2016, 1, 1, 1, 0, 0)
        end_time = datetime(2016, 1, 1, 9, 0, 0)
        forecast_start_min, forecast_start_max = forecast_start
        _, full_name = get_timeseries_attribute_2()

        reply_timeseries = session.forecast_functions(
            MeshObjectId(full_name=full_name), start_time, end_time).get_forecast(
                forecast_start_min, forecast_start_max, available_at_timepoint)
        assert reply_timeseries.is_calculation_expression_result


@pytest.mark.database
def test_history_get_ts_as_of_time():
    """
    Check that running history `get_ts_as_of_time`
    does not throw exception for any combination of parameters.
    """

    connection = Connection(sc.DefaultServerConfig.ADDRESS, sc.DefaultServerConfig.PORT,
                            sc.DefaultServerConfig.ROOT_PEM_CERTIFICATE)

    with connection.create_session() as session:
        start_time = datetime(2016, 1, 1, 1, 0, 0)
        end_time = datetime(2016, 1, 1, 9, 0, 0)
        available_at_timepoint = datetime(2016, 1, 5, 17, 48, 11, 123456)
        _, full_name = get_timeseries_attribute_2()

        reply_timeseries = session.history_functions(
            MeshObjectId(full_name=full_name), start_time, end_time).get_ts_as_of_time(
                available_at_timepoint)
        assert reply_timeseries.is_calculation_expression_result


@pytest.mark.database
@pytest.mark.parametrize('max_number_of_versions_to_get',
    [1, 2, 5])
def test_history_get_ts_historical_versions(max_number_of_versions_to_get):
    """
    Check that running history `get_ts_historical_versions`
    does not throw exception for any combination of parameters.
    """

    connection = Connection(sc.DefaultServerConfig.ADDRESS, sc.DefaultServerConfig.PORT,
                            sc.DefaultServerConfig.ROOT_PEM_CERTIFICATE)

    with connection.create_session() as session:
        start_time = datetime(2016, 1, 1, 1, 0, 0)
        end_time = datetime(2016, 1, 1, 9, 0, 0)
        _, full_name = get_timeseries_attribute_2()

        reply_timeseries = session.history_functions(
            MeshObjectId(full_name=full_name), start_time, end_time).get_ts_historical_versions(
                max_number_of_versions_to_get)
        assert isinstance(reply_timeseries, List) and len(reply_timeseries) == 0


@pytest.mark.database
def test_statistical_sum():
    """
    Check that running statistical `sum`
    does not throw exception for any combination of parameters.
    """

    connection = Connection(sc.DefaultServerConfig.ADDRESS, sc.DefaultServerConfig.PORT,
                            sc.DefaultServerConfig.ROOT_PEM_CERTIFICATE)

    with connection.create_session() as session:
        start_time = datetime(2016, 1, 1, 1, 0, 0)
        end_time = datetime(2016, 1, 1, 9, 0, 0)
        _, full_name = get_timeseries_attribute_2()

        reply_timeseries = session.statistical_functions(
            MeshObjectId(full_name=full_name), start_time, end_time).sum(search_query='some_query')
        assert reply_timeseries.is_calculation_expression_result


@pytest.mark.database
def test_statistical_sum_single_timeseries():
    """
    Check that running statistical `sum_single_timeseries` works correctly.
    """

    connection = Connection(sc.DefaultServerConfig.ADDRESS, sc.DefaultServerConfig.PORT,
                            sc.DefaultServerConfig.ROOT_PEM_CERTIFICATE)

    with connection.create_session() as session:
        start_time = datetime(2016, 1, 1, 1, 0, 0)
        end_time = datetime(2016, 1, 1, 9, 0, 0)
        _, full_name = get_timeseries_attribute_2()

        result = session.statistical_functions(
            MeshObjectId(full_name=full_name), start_time, end_time).sum_single_timeseries()
        assert isinstance(result, float) and result == 41.0


@pytest.mark.database
def test_get_object():
    """
    Check that `get_object` returns specified object with
    all attributes and basic attribute information.
    """

    connection = Connection(sc.DefaultServerConfig.ADDRESS, sc.DefaultServerConfig.PORT,
                            sc.DefaultServerConfig.ROOT_PEM_CERTIFICATE)

    with connection.create_session() as session:
        object_path = "Model/SimpleThermalTestModel/ThermalComponent.ThermalPowerToPlantRef/SomePowerPlant1"

        object = session.get_object(object_path=object_path)
        assert object.name == "SomePowerPlant1"
        assert object.path == object_path
        assert object.type_name == "PlantElementType"
        assert object.owner_path == "Model/SimpleThermalTestModel/ThermalComponent.ThermalPowerToPlantRef"
        assert len(object.attributes) == 23

        for attribute in object.attributes.values():
            assert attribute.name is not None
            assert attribute.path is not None
            assert attribute.id is not None
            # without full info the definition is not set
            assert attribute.definition is None


@pytest.mark.database
def test_get_object_with_full_attribute_info():
    """
    Check that `get_object` returns specified object with
    all attributes and full attribute information.
    """

    connection = Connection(sc.DefaultServerConfig.ADDRESS, sc.DefaultServerConfig.PORT,
                            sc.DefaultServerConfig.ROOT_PEM_CERTIFICATE)

    with connection.create_session() as session:
        object_path = "Model/SimpleThermalTestModel/ThermalComponent.ThermalPowerToPlantRef/SomePowerPlant1"

        object = session.get_object(object_path=object_path, full_attribute_info=True)
        for attribute in object.attributes.values():
            assert attribute.name is not None
            assert attribute.path is not None
            assert attribute.id is not None
            # with full info the definition is set
            assert attribute.definition is not None

        # check one of the attributes
        assert object.attributes["StringAtt"].definition.default_value == "Default string value"


@pytest.mark.database
def test_get_object_with_attributes_filter_with_name_mask():
    """
    Check that `get_object` returns specified object with filtered attributes.
    """

    connection = Connection(sc.DefaultServerConfig.ADDRESS, sc.DefaultServerConfig.PORT,
                            sc.DefaultServerConfig.ROOT_PEM_CERTIFICATE)

    with connection.create_session() as session:
        object_path = "Model/SimpleThermalTestModel/ThermalComponent.ThermalPowerToPlantRef/SomePowerPlant1"
        attributes_filter = AttributesFilter(name_mask=["StringAtt", "BoolArrayAtt"])

        object = session.get_object(
            object_path=object_path, attributes_filter=attributes_filter)

        assert object.attributes['StringAtt'] is not None
        assert object.attributes['BoolArrayAtt'] is not None


@pytest.mark.database
def test_get_object_with_attributes_filter_with_non_existing_masks():
    """
    Check that `get_object` returns specified object with no attributes
    when non existing masks are used in attributes filter.
    """

    connection = Connection(sc.DefaultServerConfig.ADDRESS, sc.DefaultServerConfig.PORT,
                            sc.DefaultServerConfig.ROOT_PEM_CERTIFICATE)

    with connection.create_session() as session:
        object_path = "Model/SimpleThermalTestModel/ThermalComponent.ThermalPowerToPlantRef/SomePowerPlant1"
        attributes_filter = AttributesFilter(namespace_mask=["NON_EXISTING"])

        object = session.get_object(
            object_path=object_path, attributes_filter=attributes_filter)
        assert len(object.attributes) == 0


@pytest.mark.database
def test_get_object_with_attributes_filter_with_return_no_attributes():
    """
    Check that `get_object` returns specified object with no attributes
    when `return_no_attributes` is set to True in attributes filter.
    """

    connection = Connection(sc.DefaultServerConfig.ADDRESS, sc.DefaultServerConfig.PORT,
                            sc.DefaultServerConfig.ROOT_PEM_CERTIFICATE)

    with connection.create_session() as session:
        object_path = "Model/SimpleThermalTestModel/ThermalComponent.ThermalPowerToPlantRef/SomePowerPlant1"
        attributes_filter = AttributesFilter(return_no_attributes=True)

        object = session.get_object(
            object_path=object_path, attributes_filter=attributes_filter)
        assert len(object.attributes) == 0


@pytest.mark.database
def test_search_objects():
    """
    Check that `search_objects` returns correct objects according to specified search query.
    """

    connection = Connection(sc.DefaultServerConfig.ADDRESS, sc.DefaultServerConfig.PORT,
                            sc.DefaultServerConfig.ROOT_PEM_CERTIFICATE)

    with connection.create_session() as session:
        start_object_path = "Model/SimpleThermalTestModel/ThermalComponent"
        query = "*[.Type=ChimneyElementType]"

        objects = session.search_for_objects(query, start_object_path=start_object_path)
        assert len(objects) == 2

        for object in objects:
            assert object.name == "SomePowerPlantChimney1" or object.name == "SomePowerPlantChimney2"
            assert len(object.attributes) == 7


@pytest.mark.database
def test_create_object():
    """
    Check that `create_object` creates and returns new object.
    """

    connection = Connection(sc.DefaultServerConfig.ADDRESS, sc.DefaultServerConfig.PORT,
                            sc.DefaultServerConfig.ROOT_PEM_CERTIFICATE)

    with connection.create_session() as session:
        owner_attribute_path = "Model/SimpleThermalTestModel/ThermalComponent.ThermalPowerToPlantRef/SomePowerPlant1.PlantToChimneyRef"
        new_object_name = "SomeNewPowerPlantChimney"

        new_object = session.create_object(name=new_object_name, owner_attribute_path=owner_attribute_path)
        assert new_object.name == new_object_name
        assert new_object.path == f"{owner_attribute_path}/{new_object_name}"

        object = session.get_object(object_id=new_object.id)
        assert new_object.name == object.name
        assert new_object.path == object.path
        assert new_object.type_name == object.type_name
        assert new_object.owner_id == object.owner_id
        assert new_object.owner_path == object.owner_path


@pytest.mark.database
def test_update_object():
    """
    Check that `update_object` updates existing object.
    """

    connection = Connection(sc.DefaultServerConfig.ADDRESS, sc.DefaultServerConfig.PORT,
                            sc.DefaultServerConfig.ROOT_PEM_CERTIFICATE)

    with connection.create_session() as session:
        object_to_update_path = "Model/SimpleThermalTestModel/ThermalComponent.ThermalPowerToPlantRef/SomePowerPlant1.PlantToChimneyRef/SomePowerPlantChimney2"
        new_owner_attribute_path = "Model/SimpleThermalTestModel/ThermalComponent.ThermalPowerToPlantRef/SomePowerPlant1.PlantToChimneyRef/SomePowerPlantChimney1.ChimneyToChimneyRef"
        new_object_name = "SomeNewPowerPlantChimney"

        session.update_object(
            object_path=object_to_update_path,
            new_name=new_object_name,
            new_owner_attribute_path=new_owner_attribute_path)

        new_object_path = f"{new_owner_attribute_path}/{new_object_name}"

        object = session.get_object(object_path=new_object_path)
        assert object.name == new_object_name
        assert object.path == new_object_path
        assert object.owner_path == new_owner_attribute_path


@pytest.mark.database
def test_delete_object():
    """
    Check that `delete_object` deletes existing object without children.
    """

    connection = Connection(sc.DefaultServerConfig.ADDRESS, sc.DefaultServerConfig.PORT,
                            sc.DefaultServerConfig.ROOT_PEM_CERTIFICATE)

    with connection.create_session() as session:
        object_path = "Model/SimpleThermalTestModel/ThermalComponent.ThermalPowerToPlantRef/SomePowerPlant1.PlantToChimneyRef/SomePowerPlantChimney2"

        session.delete_object(object_path=object_path)
        with pytest.raises(grpc.RpcError, match=r"Object not found:"):
            session.get_object(object_path=object_path)


@pytest.mark.database
def test_recursive_delete_object():
    """
    Check that `delete_object` deletes recursively existing object with children.
    """

    connection = Connection(sc.DefaultServerConfig.ADDRESS, sc.DefaultServerConfig.PORT,
                            sc.DefaultServerConfig.ROOT_PEM_CERTIFICATE)

    with connection.create_session() as session:
        object_path = "Model/SimpleThermalTestModel/ThermalComponent.ThermalPowerToPlantRef/SomePowerPlant1"

        session.delete_object(object_path=object_path, recursive_delete=True)
        with pytest.raises(grpc.RpcError, match=r"Object not found:"):
            session.get_object(object_path=object_path)

@pytest.mark.database
def test_get_bool_array_attribute():
    """
    Check that 'get_attribute' with full attribute view retrieves a boolean array attribute and its definition.
    """

    connection = Connection(sc.DefaultServerConfig.ADDRESS, sc.DefaultServerConfig.PORT,
                            sc.DefaultServerConfig.ROOT_PEM_CERTIFICATE)
    attribute_name = "BoolArrayAtt"
    bool_array_att_path = get_attribute_path_principal() + attribute_name
    bool_array_values = [False, True, False, True, False]
    with connection.create_session() as session:
        attribute = session.get_attribute(attribute_path=bool_array_att_path, full_attribute_info=True)
        assert attribute.path == bool_array_att_path
        assert attribute.name == attribute_name
        assert attribute.definition.path == "Repository/SimpleThermalTestRepository/PlantElementType/" + attribute_name
        assert attribute.name == attribute_name
        assert attribute.definition.description == "Array of bools"
        assert len(attribute.definition.tags) == 0
        assert attribute.definition.namespace == "SimpleThermalTestRepository"
        assert attribute.definition.value_type == "BooleanArrayAttributeDefinition"
        assert attribute.definition.minimum_cardinality == 0
        assert attribute.definition.maximum_cardinality == 10
        for values in zip(attribute.value, bool_array_values):
            assert values[0] == values[1]

@pytest.mark.database
def test_get_xy_set_attribute():
    """
    Check that 'get_attribute' with full attribute view retrieves a XY set attribute and its definition.
    """

    connection = Connection(sc.DefaultServerConfig.ADDRESS, sc.DefaultServerConfig.PORT,
                            sc.DefaultServerConfig.ROOT_PEM_CERTIFICATE)
    attribute_name = "XYSetAtt"
    xySetAttPath = get_attribute_path_principal() + attribute_name
    with connection.create_session() as session:
        attribute = session.get_attribute(attribute_path=xySetAttPath, full_attribute_info=True)
        assert attribute.path == xySetAttPath
        assert attribute.name == attribute_name
        assert attribute.definition.path == "Repository/SimpleThermalTestRepository/PlantElementType/" + attribute_name
        assert attribute.name == attribute_name
        assert attribute.definition.description == ""
        assert len(attribute.definition.tags) == 0
        assert attribute.definition.namespace == "SimpleThermalTestRepository"
        assert attribute.definition.value_type == "XYSetAttributeDefinition"
        assert attribute.definition.minimum_cardinality == 1
        assert attribute.definition.maximum_cardinality == 1
        # so far no definition

@pytest.mark.database
def test_get_utc_time_attribute():
    """
    Check that 'get_attribute' with full attribute view retrieves a UtcDateTime attribute and its definition.
    """

    connection = Connection(sc.DefaultServerConfig.ADDRESS, sc.DefaultServerConfig.PORT,
                            sc.DefaultServerConfig.ROOT_PEM_CERTIFICATE)
    attribute_name = "UtcDateTimeAtt"
    utc_date_time_att_path = get_attribute_path_principal() + attribute_name
    # your UtcDateTimeAtt in SimpleThermalModel should be populated with this value
    utc_time_value = datetime(2022, 5, 10, 7, 24, 15, tzinfo=tz.UTC)
    
    with connection.create_session() as session:
        attribute = session.get_attribute(attribute_path=utc_date_time_att_path, full_attribute_info=True)
        assert attribute.value == utc_time_value
        assert attribute.path == utc_date_time_att_path
        assert attribute.name == attribute_name
        assert attribute.definition.path == "Repository/SimpleThermalTestRepository/PlantElementType/" + attribute_name
        assert attribute.name == attribute_name
        assert attribute.definition.description == ""
        assert len(attribute.definition.tags) == 0
        assert attribute.definition.namespace == "SimpleThermalTestRepository"
        assert attribute.definition.value_type == "UtcDateTimeAttributeDefinition"
        assert attribute.definition.minimum_cardinality == 1
        assert attribute.definition.maximum_cardinality == 1
<<<<<<< HEAD
        assert attribute.definition.default_value == "UTC20220510072415"
        assert attribute.definition.minimum_value == None
        assert attribute.definition.maximum_value == None
=======
        assert attribute.definition.utc_time_definition.default_value == "UTC20220510072415"
        assert attribute.definition.utc_time_definition.minimum_value == ""
        assert attribute.definition.utc_time_definition.maximum_value == ""
>>>>>>> 9c0abb00

@pytest.mark.database
def test_get_boolean_attribute():
    """
    Check that 'get_attribute' with full attribute view retrieves a boolean attribute and its definition.
    """

    connection = Connection(sc.DefaultServerConfig.ADDRESS, sc.DefaultServerConfig.PORT,
                            sc.DefaultServerConfig.ROOT_PEM_CERTIFICATE)
    attribute_name = "BoolAtt"
    bool_attribute_path = get_attribute_path_principal() + attribute_name

    with connection.create_session() as session:
        attribute = session.get_attribute(attribute_path=bool_attribute_path, full_attribute_info=False)
        bool_attribute_id = attribute.id
        assert attribute.path == bool_attribute_path
        assert attribute.name == attribute_name
        assert attribute.value == True
        # now check if get by id succeeds as well
        attribute = session.get_attribute(attribute_id=bool_attribute_id, full_attribute_info=True)
        assert attribute.path == bool_attribute_path
        assert attribute.name == attribute_name
        assert attribute.value == True
        assert attribute.definition.path == "Repository/SimpleThermalTestRepository/PlantElementType/" + attribute_name
        assert attribute.name == attribute_name
        assert attribute.definition.description == ""
        assert len(attribute.definition.tags) == 0
        assert attribute.definition.namespace == "SimpleThermalTestRepository"
        assert attribute.definition.value_type == "BooleanAttributeDefinition"
        assert attribute.definition.minimum_cardinality == 1
        assert attribute.definition.maximum_cardinality == 1
        assert attribute.definition.default_value == True

def verify_time_series_calculation_attribute(
    attribute: TimeseriesAttribute, attribute_info: Tuple[str, bool], attribute_name: str):

    expression = attribute_info[0]
    is_local_expression = attribute_info[1]

    str_atttribute_path = get_attribute_path_principal() + attribute_name
    assert attribute.path == str_atttribute_path
    assert attribute.name == attribute_name
    assert attribute.expression == expression
    assert attribute.is_local_expression == is_local_expression
    assert attribute.definition.path == "Repository/SimpleThermalTestRepository/PlantElementType/" + attribute_name
    assert attribute.name == attribute_name
    assert attribute.definition.description == ""
    assert len(attribute.definition.tags) == 0
    assert attribute.definition.namespace == "SimpleThermalTestRepository"
    assert attribute.definition.value_type == "TimeseriesAttributeDefinition"
    assert attribute.definition.minimum_cardinality == 1
    assert attribute.definition.maximum_cardinality == 1
<<<<<<< HEAD
    assert attribute.definition.template_expression == expression
=======
    assert attribute.definition.timeseries_definition.template_expression == expression
>>>>>>> 9c0abb00

@pytest.mark.database
def test_get_calc_time_series_attribute():
    """
    Check that 'get_attribute' with full attribute view retrieves a calculation time series attribute and its definition.
    """

    connection = Connection(sc.DefaultServerConfig.ADDRESS, sc.DefaultServerConfig.PORT,
                            sc.DefaultServerConfig.ROOT_PEM_CERTIFICATE)

    attribute_name = "TsCalcAtt2"
    expression = "##= @SUM(@T('ReferenceSeriesCollectionAtt.TsRawAtt'))\n\n"
    str_atttribute_path = get_attribute_path_principal() + attribute_name
    is_local_expression = False
    with connection.create_session() as session:
        attribute = session.get_attribute(attribute_path=str_atttribute_path, full_attribute_info=True)
        verify_time_series_calculation_attribute(attribute=attribute, attribute_info=tuple((expression, is_local_expression)), attribute_name=attribute_name)

@pytest.mark.database
def test_get_raw_time_series_attribute():
    """
    Check that 'get_attribute' with full attribute view retrieves a raw time series attribute and its definition.
    """

    connection = Connection(sc.DefaultServerConfig.ADDRESS, sc.DefaultServerConfig.PORT,
                            sc.DefaultServerConfig.ROOT_PEM_CERTIFICATE)

    attribute_name = "TsRawAtt"
    str_atttribute_path = get_attribute_path_principal() + attribute_name
    with connection.create_session() as session:
        attribute = session.get_attribute(attribute_path=str_atttribute_path, full_attribute_info=True)
        assert attribute.path == str_atttribute_path
        assert attribute.name == attribute_name
<<<<<<< HEAD
        assert _from_proto_guid(attribute.resource_time_series_id) == uuid.UUID("00000004-0001-0000-0000-000000000000")
        assert attribute.expression == ""
        assert attribute.is_local_expression == False
=======
        assert _from_proto_guid(attribute.singular_value.timeseries_value.time_series_resource_id.id) == uuid.UUID("00000004-0001-0000-0000-000000000000")
        assert attribute.singular_value.timeseries_value.expression == ""
        assert attribute.singular_value.timeseries_value.is_local_expression == False
>>>>>>> 9c0abb00
        assert attribute.definition.path == "Repository/SimpleThermalTestRepository/PlantElementType/" + attribute_name
        assert attribute.name == attribute_name
        assert attribute.definition.description == ""
        assert len(attribute.definition.tags) == 0
        assert attribute.definition.namespace == "SimpleThermalTestRepository"
        assert attribute.definition.value_type == "TimeseriesAttributeDefinition"
        assert attribute.definition.minimum_cardinality == 1
        assert attribute.definition.maximum_cardinality == 1
<<<<<<< HEAD
        assert attribute.definition.template_expression == ""
=======
        assert attribute.definition.timeseries_definition.template_expression == ""
>>>>>>> 9c0abb00


@pytest.mark.database
def test_get_string_attribute():
    """
    Check that 'get_attribute' with full attribute view retrieves a string attribute and its definition.
    """

    connection = Connection(sc.DefaultServerConfig.ADDRESS, sc.DefaultServerConfig.PORT,
                            sc.DefaultServerConfig.ROOT_PEM_CERTIFICATE)

    attribute_name = "StringAtt"
    str_atttribute_path = get_attribute_path_principal() + attribute_name
    default_string_value = "Default string value"
    with connection.create_session() as session:
        attribute = session.get_attribute(attribute_path=str_atttribute_path, full_attribute_info=True)
        assert attribute.path == str_atttribute_path
        assert attribute.name == attribute_name
        assert attribute.value == default_string_value
        assert attribute.definition.path == "Repository/SimpleThermalTestRepository/PlantElementType/" + attribute_name
        assert attribute.name == attribute_name
        assert attribute.definition.description == ""
        assert len(attribute.definition.tags) == 0
        assert attribute.definition.namespace == "SimpleThermalTestRepository"
        assert attribute.definition.value_type == "StringAttributeDefinition"
        assert attribute.definition.minimum_cardinality == 1
        assert attribute.definition.maximum_cardinality == 1
        assert attribute.definition.default_value == default_string_value

def verify_double_attribute(attribute: core_pb2.Attribute, dbl_attribute_path: str, attribute_name: str):
        assert attribute.path == dbl_attribute_path
        assert attribute.name == attribute_name
        assert attribute.value == 1000
        assert attribute.definition.path == "Repository/SimpleThermalTestRepository/PlantElementType/" + attribute_name
        assert attribute.name == attribute_name
        assert attribute.definition.description == ""
        assert len(attribute.definition.tags) == 0
        assert attribute.definition.namespace == "SimpleThermalTestRepository"
        assert attribute.definition.value_type == "DoubleAttributeDefinition"
        assert attribute.definition.minimum_cardinality == 1
        assert attribute.definition.maximum_cardinality == 1
        assert attribute.definition.default_value == 1000
        assert attribute.definition.minimum_value == -sys.float_info.max
        assert attribute.definition.maximum_value == sys.float_info.max
        assert attribute.definition.unit_of_measurement == None


@pytest.mark.database
def test_get_double_attribute():
    """
    Check that 'get_attribute' with full attribute view retrieves a double attribute and its definition.
    """

    connection = Connection(sc.DefaultServerConfig.ADDRESS, sc.DefaultServerConfig.PORT,
                            sc.DefaultServerConfig.ROOT_PEM_CERTIFICATE)

    attribute_name = "DblAtt"
    dbl_attribute_path = get_attribute_path_principal() + attribute_name

    with connection.create_session() as session:
        attribute = session.get_attribute(attribute_path=dbl_attribute_path, full_attribute_info=True)
        verify_double_attribute(attribute=attribute, dbl_attribute_path=dbl_attribute_path, attribute_name=attribute_name)

@pytest.mark.database
def test_search_multiple_attributes():
    """
    Check that 'search_for_attributes' with full attribute view retrieves requested attributes and their definitions.
    """
    connection = Connection(sc.DefaultServerConfig.ADDRESS, sc.DefaultServerConfig.PORT,
                            sc.DefaultServerConfig.ROOT_PEM_CERTIFICATE)
    start_object_path = "Model/SimpleThermalTestModel"

    #requested attributes
    attributes_names = ["TsCalcAtt", "TsCalcAtt2", "TsCalcAtt4", "TsCalcAtt7"]
    # holds an expression and information about it's expression locality
    attributes_info = {
        attributes_names[0]: tuple(("@PDLOG(12004, 'TEST') \n##= @d('.DblAtt') + @t('.TsRawAtt') + @SUM(@D('PlantToPlantRef.DblAtt'))\n\n", True)),
        attributes_names[1]: tuple(("##= @SUM(@T('ReferenceSeriesCollectionAtt.TsRawAtt'))\n\n", False)),
        attributes_names[2]: tuple(("temp=@t('.TsRawAtt')\ngt2 = @ABS(temp) > 2\n## = temp - 1000\nIF (gt2) THEN\n## = temp + 1000\nENDIF\n", False)),
        attributes_names[3]: tuple(("##=@Restriction('ProductionMin[MW]', 'Proposed|Recommended', @t('.TsRawAtt'), 'Minimum')\n", False))
    }
    # search query
    query = "*[.Name=SomePowerPlant1]." + ",".join(attributes_names)

    with connection.create_session() as session:
        attributes = session.search_for_attributes(
            query=query,
            start_object_path=start_object_path,
            full_attribute_info=True)
        assert len(attributes) == len(attributes_names)
        for attribute in attributes:
            assert attribute.name in attributes_names
            verify_time_series_calculation_attribute(attribute=attribute, attribute_info=attributes_info[attribute.name], attribute_name=attribute.name)

@pytest.mark.database
def test_search_with_absent_attribute():
    """
    Check that 'search_for_attributes' with query containing absent attribute will return all of the existing attributes
    """
    connection = Connection(sc.DefaultServerConfig.ADDRESS, sc.DefaultServerConfig.PORT,
                            sc.DefaultServerConfig.ROOT_PEM_CERTIFICATE)
    start_object_path = "Model/SimpleThermalTestModel"

    #requested attributes, one doesn't exist
    attributes_names = ["DblAtt", "ABSENT_ATTRIBUTE_NAME"]
    # search query
    query = "*[.Name=SomePowerPlant1]." + ",".join(attributes_names)
    dbl_attribute_path = get_attribute_path_principal() + attributes_names[0]

    with connection.create_session() as session:
        attributes = session.search_for_attributes(
            query=query,
            start_object_path=start_object_path,
            full_attribute_info=True)
        assert len(attributes) == 1
        verify_double_attribute(attribute=attributes[0], dbl_attribute_path=dbl_attribute_path, attribute_name=attributes_names[0])

if __name__ == '__main__':
    pytest.main()<|MERGE_RESOLUTION|>--- conflicted
+++ resolved
@@ -1128,7 +1128,7 @@
     utc_date_time_att_path = get_attribute_path_principal() + attribute_name
     # your UtcDateTimeAtt in SimpleThermalModel should be populated with this value
     utc_time_value = datetime(2022, 5, 10, 7, 24, 15, tzinfo=tz.UTC)
-    
+
     with connection.create_session() as session:
         attribute = session.get_attribute(attribute_path=utc_date_time_att_path, full_attribute_info=True)
         assert attribute.value == utc_time_value
@@ -1142,15 +1142,9 @@
         assert attribute.definition.value_type == "UtcDateTimeAttributeDefinition"
         assert attribute.definition.minimum_cardinality == 1
         assert attribute.definition.maximum_cardinality == 1
-<<<<<<< HEAD
         assert attribute.definition.default_value == "UTC20220510072415"
         assert attribute.definition.minimum_value == None
         assert attribute.definition.maximum_value == None
-=======
-        assert attribute.definition.utc_time_definition.default_value == "UTC20220510072415"
-        assert attribute.definition.utc_time_definition.minimum_value == ""
-        assert attribute.definition.utc_time_definition.maximum_value == ""
->>>>>>> 9c0abb00
 
 @pytest.mark.database
 def test_get_boolean_attribute():
@@ -1203,11 +1197,7 @@
     assert attribute.definition.value_type == "TimeseriesAttributeDefinition"
     assert attribute.definition.minimum_cardinality == 1
     assert attribute.definition.maximum_cardinality == 1
-<<<<<<< HEAD
     assert attribute.definition.template_expression == expression
-=======
-    assert attribute.definition.timeseries_definition.template_expression == expression
->>>>>>> 9c0abb00
 
 @pytest.mark.database
 def test_get_calc_time_series_attribute():
@@ -1241,15 +1231,9 @@
         attribute = session.get_attribute(attribute_path=str_atttribute_path, full_attribute_info=True)
         assert attribute.path == str_atttribute_path
         assert attribute.name == attribute_name
-<<<<<<< HEAD
-        assert _from_proto_guid(attribute.resource_time_series_id) == uuid.UUID("00000004-0001-0000-0000-000000000000")
+        assert _from_proto_guid(attribute.time_series_resource_id) == uuid.UUID("00000004-0001-0000-0000-000000000000")
         assert attribute.expression == ""
         assert attribute.is_local_expression == False
-=======
-        assert _from_proto_guid(attribute.singular_value.timeseries_value.time_series_resource_id.id) == uuid.UUID("00000004-0001-0000-0000-000000000000")
-        assert attribute.singular_value.timeseries_value.expression == ""
-        assert attribute.singular_value.timeseries_value.is_local_expression == False
->>>>>>> 9c0abb00
         assert attribute.definition.path == "Repository/SimpleThermalTestRepository/PlantElementType/" + attribute_name
         assert attribute.name == attribute_name
         assert attribute.definition.description == ""
@@ -1258,11 +1242,7 @@
         assert attribute.definition.value_type == "TimeseriesAttributeDefinition"
         assert attribute.definition.minimum_cardinality == 1
         assert attribute.definition.maximum_cardinality == 1
-<<<<<<< HEAD
         assert attribute.definition.template_expression == ""
-=======
-        assert attribute.definition.timeseries_definition.template_expression == ""
->>>>>>> 9c0abb00
 
 
 @pytest.mark.database

<<<<<<< HEAD
from datetime import datetime, timedelta, timezone
=======
"""
Tests for volue.mesh.Connection
"""

from datetime import datetime
>>>>>>> e3f52ac5
import math
from typing import List
import uuid

from dateutil import tz
import grpc
import pyarrow as pa
import pytest

from volue.mesh import Connection, MeshObjectId, Timeseries
from volue.mesh._common import _from_proto_guid, _to_proto_curve_type, _to_proto_guid
from volue.mesh.calc import transform as Transform
from volue.mesh.calc.common import Timezone
import volue.mesh.tests.test_utilities.server_config as sc
from volue.mesh.proto.core.v1alpha import core_pb2
from volue.mesh.proto.type import resources_pb2
from volue.mesh.tests.test_utilities.utilities import get_timeseries_2, get_timeseries_1, \
    get_timeseries_attribute_1, get_timeseries_attribute_2, verify_timeseries_2


@pytest.mark.database
def test_read_timeseries_points():
    """Check that timeseries points can be read using timeseries key, UUID and full name"""

    connection = Connection(sc.DefaultServerConfig.ADDRESS, sc.DefaultServerConfig.PORT,
                            sc.DefaultServerConfig.ROOT_PEM_CERTIFICATE)
    with connection.create_session() as session:
        timeseries, start_time, end_time, _, full_name = get_timeseries_2()
        try:
<<<<<<< HEAD
            test_case_1 = {"start_time": start_time, "end_time": end_time, "timskey": timeseries.timeseries_key}
            test_case_2 = {"start_time": start_time, "end_time": end_time, "uuid_id": timeseries.id}
            test_case_3 = {"start_time": start_time, "end_time": end_time, "full_name": full_name}

            test_cases = [test_case_1, test_case_2, test_case_3]
            for test_case in test_cases:
                reply_timeseries = session.read_timeseries_points(**test_case)
                verify_timeseries_2(reply_timeseries)
        except grpc.RpcError as e:
            pytest.fail(f"Could not read timeseries points: {e}")


@pytest.mark.database
def test_read_timeseries_points_with_different_datetime_timezones():
    """
    Check that timeseries points read accepts time zone aware and
    naive (treated as UTC) datetimes as input arguments.
    """

    connection = Connection(sc.DefaultServerConfig.ADDRESS, sc.DefaultServerConfig.PORT,
                            sc.DefaultServerConfig.ROOT_PEM_CERTIFICATE)
    with connection.create_session() as session:
        timeseries, start_time, end_time, _, _ = get_timeseries_2()

        # confirm start_time and end_time are time zone naive
        assert start_time.tzinfo is None and end_time.tzinfo is None

        # replace to UTC, because we treat time zone naive datetime as UTC
        start_time_utc = start_time.replace(tzinfo=tz.UTC)
        end_time_utc = end_time.replace(tzinfo=tz.UTC)

        local_tzinfo = tz.gettz('Europe/Warsaw')

        # now we can convert to different time zones (from time zone aware UTC datetime)
        start_time_local = start_time_utc.astimezone(local_tzinfo)
        end_time_local = end_time_utc.astimezone(local_tzinfo)

        try:
            test_case_naive = {"start_time": start_time, "end_time": end_time, "timskey": timeseries.timeseries_key}
            test_case_utc = {"start_time": start_time_utc, "end_time": end_time_utc, "timskey": timeseries.timeseries_key}
            test_case_local = {"start_time": start_time_local, "end_time": end_time_local, "timskey": timeseries.timeseries_key}
            test_case_mixed = {"start_time": start_time_local, "end_time": end_time_utc, "timskey": timeseries.timeseries_key}

            test_cases = [test_case_naive, test_case_utc, test_case_local, test_case_mixed]
            for test_case in test_cases:
                reply_timeseries = session.read_timeseries_points(**test_case)
                verify_timeseries_2(reply_timeseries)
        except grpc.RpcError as e:
            pytest.fail(f"Could not read timeseries points: {e}")
=======
            test_case_1 = {"start_time": start_time, "end_time": end_time,
                           "mesh_object_id": MeshObjectId.with_timskey(timeseries.timeseries_key)}
            test_case_2 = {"start_time": start_time, "end_time": end_time,
                           "mesh_object_id": MeshObjectId.with_uuid_id(timeseries.id)}
            test_case_3 = {"start_time": start_time, "end_time": end_time,
                           "mesh_object_id": MeshObjectId.with_full_name(full_name)}
            test_cases = [test_case_1, test_case_2, test_case_3]
            for test_case in test_cases:
                reply_timeseries = session.read_timeseries_points(**test_case)
                assert type(reply_timeseries) is Timeseries
                assert reply_timeseries.number_of_points == 9
                # check timestamps
                utc_date = reply_timeseries.arrow_table[0]
                for count, item in enumerate(utc_date):
                    assert item.as_py() == datetime(2016, 1, 1, count+1, 0)
                # check flags
                flags = reply_timeseries.arrow_table[1]
                assert flags[3].as_py() == Timeseries.PointFlags.NOT_OK.value | Timeseries.PointFlags.MISSING.value
                for number in [0, 1, 2, 4, 5, 6, 7, 8]:
                    assert flags[number].as_py() == Timeseries.PointFlags.OK.value
                # check values
                values = reply_timeseries.arrow_table[2]
                values[3].as_py()
                assert math.isnan(values[3].as_py())
                for number in [0, 1, 2, 4, 5, 6, 7, 8]:
                    assert values[number].as_py() == (number+1)*100
        except grpc.RpcError as error:
            pytest.fail(f"Could not read timeseries points: {error}")
>>>>>>> e3f52ac5


@pytest.mark.database
def test_write_timeseries_points():
    """
    Check that timeseries points write accepts time series with time zone aware and
    naive (treated as UTC) datetimes as input interval (start_time and end_time arguments).
    """

    connection = Connection(sc.DefaultServerConfig.ADDRESS, sc.DefaultServerConfig.PORT,
                            sc.DefaultServerConfig.ROOT_PEM_CERTIFICATE)
    with connection.create_session() as session:
        ts_entry, start_time, end_time, modified_table, full_name = get_timeseries_2()

        # confirm start_time and end_time are time zone naive
        assert start_time.tzinfo is None and end_time.tzinfo is None

        # replace to UTC, because we treat time zone naive datetime as UTC
        start_time_utc = start_time.replace(tzinfo=tz.UTC)
        end_time_utc = end_time.replace(tzinfo=tz.UTC)

        local_tzinfo = tz.gettz('Europe/Warsaw')

        # now we can convert to different time zones (from time zone aware UTC datetime)
        start_time_local = start_time_utc.astimezone(local_tzinfo)
        end_time_local = end_time_utc.astimezone(local_tzinfo)

        test_case_naive = {"start_time": start_time, "end_time": end_time}
        test_case_utc = {"start_time": start_time_utc, "end_time": end_time_utc}
        test_case_local = {"start_time": start_time_local, "end_time": end_time_local}
        test_case_mixed = {"start_time": start_time_local, "end_time": end_time_utc}

        test_cases = [test_case_naive, test_case_utc, test_case_local, test_case_mixed]
        for test_case in test_cases:
            timeseries = Timeseries(table=modified_table, start_time=test_case['start_time'], end_time=test_case['end_time'], full_name=full_name)
            try:
                session.write_timeseries_points(timeseries)
                written_ts = session.read_timeseries_points(start_time=datetime(2016, 1, 1, 1, 0, 0),
                                                            end_time=datetime(2016, 1, 1, 3, 0, 0),
                                                            uuid_id=ts_entry.id)
                assert written_ts.number_of_points == 3
                utc_time = written_ts.arrow_table[0]
                assert utc_time[0].as_py() == datetime(2016, 1, 1, 1, 0, 0)
                assert utc_time[1].as_py() == datetime(2016, 1, 1, 2, 0, 0)
                assert utc_time[2].as_py() == datetime(2016, 1, 1, 3, 0, 0)
                flags = written_ts.arrow_table[1]
                for flag in flags:
                    assert flag.as_py() == Timeseries.PointFlags.OK.value
                values = written_ts.arrow_table[2]
                assert values[0].as_py() == 0
                assert values[1].as_py() == 10
                assert values[2].as_py() == 1000

                session.rollback()

            except grpc.RpcError as e:
                pytest.fail(f"Could not write timeseries points {e}")


@pytest.mark.database
def test_write_timeseries_points_with_different_pyarrow_table_datetime_timezones():
    """
    Check that timeseries points write accepts PyArrow data with time zone aware timestamps.
    """

    connection = Connection(sc.DefaultServerConfig.ADDRESS, sc.DefaultServerConfig.PORT,
                            sc.DefaultServerConfig.ROOT_PEM_CERTIFICATE)
    with connection.create_session() as session:
        ts_entry, _, _, _, full_name = get_timeseries_2()

        # There is problem with using in PyArrow time zone from dateutil gettz
        # I've found some PyArrow JIRA ticket with support for dateutil time zones:
        # https://issues.apache.org/jira/browse/ARROW-5248
        # Maybe it will solve the problem observed. It should be available in PyArrow 8.0.0.
        #local_tzinfo = tz.gettz('Europe/Warsaw')

        # For now lets create tzinfo using datetime timezone
        some_tzinfo = timezone(timedelta(hours=-3))

        arrays = [
            pa.array([datetime(2016, 1, 1, 1, tzinfo=some_tzinfo), datetime(2016, 1, 1, 2, tzinfo=some_tzinfo), datetime(2016, 1, 1, 3, tzinfo=some_tzinfo)]),
            pa.array([0, 0, 0]),
            pa.array([4.0, 44.0, 444.0])]
        modified_table = pa.Table.from_arrays(arrays, schema=Timeseries.schema)

        timeseries = Timeseries(table=modified_table, start_time=datetime(2016, 1, 1, 1, tzinfo=some_tzinfo), end_time=datetime(2016, 1, 1, 4, tzinfo=some_tzinfo), full_name=full_name)
        try:
            session.write_timeseries_points(timeseries)
<<<<<<< HEAD
            written_ts = session.read_timeseries_points(start_time=datetime(2016, 1, 1, 1, tzinfo=some_tzinfo),
                                                        end_time=datetime(2016, 1, 1, 3, tzinfo=some_tzinfo),
                                                        uuid_id=ts_entry.id)
=======
            written_ts = session.read_timeseries_points(start_time=datetime(2016, 1, 1, 1, 0, 0),
                                                        end_time=datetime(2016, 1, 1, 3, 0, 0),
                                                        mesh_object_id=MeshObjectId.with_uuid_id(ts_entry.id))
>>>>>>> e3f52ac5
            assert written_ts.number_of_points == 3
            utc_time = written_ts.arrow_table[0]
            # Mesh returns timestamps in UTC format, to compare them we need to make both of them either
            # time zone aware or naive. In this case we are converting them to time zone aware objects.
            assert utc_time[0].as_py().replace(tzinfo=tz.UTC) == datetime(2016, 1, 1, 1, tzinfo=some_tzinfo).astimezone(tz.UTC)
            assert utc_time[1].as_py().replace(tzinfo=tz.UTC) == datetime(2016, 1, 1, 2, tzinfo=some_tzinfo).astimezone(tz.UTC)
            assert utc_time[2].as_py().replace(tzinfo=tz.UTC) == datetime(2016, 1, 1, 3, tzinfo=some_tzinfo).astimezone(tz.UTC)
            flags = written_ts.arrow_table[1]
            for flag in flags:
                assert flag.as_py() == Timeseries.PointFlags.OK.value
            values = written_ts.arrow_table[2]
            assert values[0].as_py() == 4
            assert values[1].as_py() == 44
            assert values[2].as_py() == 444

            session.rollback()

        except grpc.RpcError as error:
            pytest.fail(f"Could not write timeseries points {error}")


@pytest.mark.database
def test_get_timeseries():
    """Check that timeseries with entry data can be retrieved"""

    timeseries, full_name = get_timeseries_1()
    connection = Connection(sc.DefaultServerConfig.ADDRESS, sc.DefaultServerConfig.PORT,
                            sc.DefaultServerConfig.ROOT_PEM_CERTIFICATE)

    with connection.create_session() as session:
        try:
            test_case_1 = {"path": full_name}
            test_case_2 = {"uuid_id": timeseries.id}
            test_case_3 = {"timskey": timeseries.timeseries_key}
            test_cases = [test_case_1, test_case_2, test_case_3]
            for test_case in test_cases:
                timeseries_info = session.get_timeseries_resource_info(**test_case)
                assert _from_proto_guid(timeseries_info.id) == timeseries.id
                assert timeseries_info.timeseries_key == timeseries.timeseries_key
                assert timeseries_info.path == timeseries.path
                assert timeseries_info.temporary == timeseries.temporary
                assert timeseries_info.curve_type == _to_proto_curve_type(timeseries.curve)
                assert timeseries_info.resolution.type == timeseries.resolution.value
                assert timeseries_info.unit_of_measurement == timeseries.unit_of_measurement

        except grpc.RpcError as error:
            pytest.fail(f"Could not read timeseries: {error}")


@pytest.mark.database
def test_update_timeseries_entry():
    """Check that timeseries entry data can be updated"""

    connection = Connection(sc.DefaultServerConfig.ADDRESS, sc.DefaultServerConfig.PORT,
                            sc.DefaultServerConfig.ROOT_PEM_CERTIFICATE)

    new_path = "/test"
    new_curve_type = "curvy"  # -> UNKNOWN
    new_unit_of_measurement = "mega watt"

    with connection.create_session() as session:
        try:
            ts_entry, full_name = get_timeseries_1()

            test_ids = [{"path": full_name}, {"uuid_id": ts_entry.id}, {"timskey": ts_entry.timeseries_key}]
            test_new_path = {"new_path": new_path}
            test_new_curve_type = {"new_curve_type": new_curve_type}
            test_new_unit_of_measurement = {"new_unit_of_measurement": new_unit_of_measurement}
            test_cases = []
            for test_id in test_ids:
                test_cases.extend(
                    [{**test_id, **test_new_path},
                     {**test_id, **test_new_curve_type},
                     {**test_id, **test_new_unit_of_measurement},
                     {**test_id, **test_new_path, **test_new_curve_type},
                     {**test_id, **test_new_path, **test_new_unit_of_measurement},
                     {**test_id, **test_new_curve_type, **test_new_unit_of_measurement},
                     {**test_id, **test_new_path, **test_new_curve_type, **test_new_unit_of_measurement}]
                )
            for test_case in test_cases:
                session.update_timeseries_resource_info(**test_case)
                timeseries_info = session.get_timeseries_resource_info(**test_id)

                if "new_path" in test_case:
                    assert timeseries_info.path == new_path
                if "new_curve_type" in test_case:
                    assert timeseries_info.curve_type.type == resources_pb2.Curve.UNKNOWN
                if "new_unit_of_measurement" in test_case:
                    assert timeseries_info.unit_of_measurement == new_unit_of_measurement

                session.rollback()

        except grpc.RpcError as error:
            pytest.fail(f"Could not update timeseries entry: {error}")


@pytest.mark.database
def test_read_timeseries_attribute():
    """Check that timeseries attribute data can be retrieved"""

    connection = Connection(sc.DefaultServerConfig.ADDRESS, sc.DefaultServerConfig.PORT,
                            sc.DefaultServerConfig.ROOT_PEM_CERTIFICATE)

    with connection.create_session() as session:
        try:
            # Calculation
            # Testing attribute without an entry connected to it
            attribute_without_entry, full_path = get_timeseries_attribute_1()
            test_case_1 = {"model": attribute_without_entry.model,
                           "path": attribute_without_entry.silo + attribute_without_entry.path}
            test_case_2 = {"model": attribute_without_entry.model,
                           "uuid_id": None}  # since it is generated we find it through the first test case
            test_cases = [test_case_1, test_case_2]
            for test_case in test_cases:
                reply = session.get_timeseries_attribute(**test_case)
                assert reply is not None
                assert _from_proto_guid(reply.id) is not None
                if "path" in test_case:
                    test_case_2["uuid_id"] = reply.id
                    attribute_without_entry.id = reply.id
                assert reply.path == full_path
                assert not reply.HasField('entry')
                assert reply.local_expression == attribute_without_entry.local_expression
                assert reply.template_expression == attribute_without_entry.template_expression

            # Reference
            # Testing attribute with an entry connected to it
            attribute_with_entry, full_name = get_timeseries_attribute_2()
            test_case_1 = {"model": attribute_with_entry.model,
                           "path": full_name}
            test_case_2 = {"model": attribute_with_entry.model,
                           "uuid_id": None}  # since it is generated we find it through the first test case
            test_cases = [test_case_1, test_case_2]
            for test_case in test_cases:
                reply = session.get_timeseries_attribute(**test_case)
                assert reply is not None
                assert _from_proto_guid(reply.id) is not None
                if "path" in test_case:
                    test_case_2["uuid_id"] = reply.id
                    attribute_with_entry.id = reply.id
                assert reply.path == full_name
                assert reply.local_expression == attribute_with_entry.local_expression
                assert reply.template_expression == attribute_with_entry.template_expression
                assert reply.HasField('entry')
                reply_timeseries = reply.entry
                expected_timeseries = attribute_with_entry.timeseries
                assert _from_proto_guid(reply_timeseries.id) == expected_timeseries.id
                assert reply_timeseries.timeseries_key == expected_timeseries.timeseries_key
                assert reply_timeseries.path == expected_timeseries.path
                assert reply_timeseries.temporary == expected_timeseries.temporary
                assert reply_timeseries.curve_type.type == expected_timeseries.curve.value
                assert reply_timeseries.resolution.type == expected_timeseries.resolution.value
                assert reply_timeseries.unit_of_measurement == expected_timeseries.unit_of_measurement
        except grpc.RpcError as error:
            pytest.fail(f"Could not get timeseries attribute {error}")


@pytest.mark.database
def test_update_timeseries_attribute_with_timeseriescalculation():
    """Check that timeseries attribute data with a calculation can be updated"""

    connection = Connection(sc.DefaultServerConfig.ADDRESS, sc.DefaultServerConfig.PORT,
                            sc.DefaultServerConfig.ROOT_PEM_CERTIFICATE)

    attribute, full_name = get_timeseries_attribute_1()
    new_local_expression = "something"

    with connection.create_session() as session:
        try:
            test_new_local_expression = {"new_local_expression": new_local_expression}
            test_case_1 = {"path": full_name, **test_new_local_expression}
            test_case_2 = {"uuid_id": None,
                           **test_new_local_expression}  # since it is generated we find it through the first test case
            test_cases = [test_case_1, test_case_2]

            for test_case in test_cases:

                session.update_timeseries_attribute(**test_case)

                updated_attribute = session.get_timeseries_attribute(model=attribute.model, path=full_name)
                assert updated_attribute.path == full_name
                assert updated_attribute.local_expression == new_local_expression

                if "path" in test_case:
                    test_case_2["uuid_id"] = updated_attribute.id

                session.rollback()

        except grpc.RpcError as error:
            pytest.fail(f"Could not update timeseries attribute: {error}")


@pytest.mark.database
def test_update_timeseries_attribute_with_timeseriesreference():
    """Check that timeseries attribute data with a reference can be updated"""

    connection = Connection(sc.DefaultServerConfig.ADDRESS, sc.DefaultServerConfig.PORT,
                            sc.DefaultServerConfig.ROOT_PEM_CERTIFICATE)

    attribute, full_name = get_timeseries_attribute_2()

    new_timeseries, _ = get_timeseries_1()
    new_timeseries_entry = new_timeseries.entries[0]
    new_timeseries_entry_id = core_pb2.TimeseriesEntryId(guid=_to_proto_guid(new_timeseries_entry.id))

    with connection.create_session() as session:
        try:
            test_new_timeseries_entry_id = {"new_timeseries_entry_id": new_timeseries_entry_id}
            test_case_1 = {"path": full_name, **test_new_timeseries_entry_id}
            test_case_2 = {"uuid_id": None,
                           **test_new_timeseries_entry_id}  # since it is generated we find it through the first test case
            test_cases = [test_case_1, test_case_2]
            for test_case in test_cases:
                original_attribute = session.get_timeseries_attribute(model=attribute.model, path=full_name)
                assert original_attribute.path == full_name
                assert _from_proto_guid(original_attribute.entry.id) == attribute.timeseries.id

                if "path" in test_case:
                    test_case_2["uuid_id"] = original_attribute.id

                session.update_timeseries_attribute(**test_case)

                updated_attribute = session.get_timeseries_attribute(model=attribute.model, path=full_name)
                assert updated_attribute.path == full_name
                assert _from_proto_guid(updated_attribute.entry.id) == new_timeseries.id

                session.rollback()

        except grpc.RpcError as error:
            pytest.fail(f"Could not update timeseries attribute: {error}")


@pytest.mark.database
def test_search_timeseries_attribute():
    """Check that timeseries attribute data can be searched for"""

    connection = Connection(sc.DefaultServerConfig.ADDRESS, sc.DefaultServerConfig.PORT,
                            sc.DefaultServerConfig.ROOT_PEM_CERTIFICATE)

    ts_attribute, full_name = get_timeseries_attribute_2()

    query = "{*}.TsRawAtt"
    start_object_path = "ThermalComponent"
    start_object_guid = uuid.UUID("0000000b-0001-0000-0000-000000000000")  # ThermalComponent

    with connection.create_session() as session:
        try:
            test_case_1 = {"model": ts_attribute.model,
                           "query": query,
                           "start_object_path": start_object_path}
            test_case_2 = {"model": ts_attribute.model,
                           "query": query,
                           "start_object_guid": start_object_guid}
            test_cases = [test_case_1, test_case_2]
            for test_case in test_cases:
                reply = session.search_for_timeseries_attribute(**test_case)
                assert reply is not None
                assert len(reply) == 3
                # The results should be the one we are looking for
                assert any(attribute.path == full_name for attribute in reply)
                match = next((x for x in reply if x.path == full_name), None)
                assert match is not None
                assert _from_proto_guid(match.id) is not None
                assert match.local_expression == ts_attribute.local_expression
                assert match.template_expression == ts_attribute.template_expression
                assert match.HasField('entry')
                reply_timeseries = match.entry
                expected_timeseries = ts_attribute.timeseries
                assert _from_proto_guid(reply_timeseries.id) == expected_timeseries.id
                assert reply_timeseries.timeseries_key == expected_timeseries.timeseries_key
                assert reply_timeseries.path == expected_timeseries.path
                assert reply_timeseries.temporary == expected_timeseries.temporary
                assert reply_timeseries.curve_type == _to_proto_curve_type(expected_timeseries.curve)
                assert reply_timeseries.resolution.type == expected_timeseries.resolution.value
                assert reply_timeseries.unit_of_measurement == expected_timeseries.unit_of_measurement
        except grpc.RpcError as error:
            pytest.fail(f"Could not update timeseries attribute: {error}")


@pytest.mark.database
def test_rollback():
    """Check that rollback discards changes made in the current session."""
    connection = Connection(sc.DefaultServerConfig.ADDRESS, sc.DefaultServerConfig.PORT,
                            sc.DefaultServerConfig.ROOT_PEM_CERTIFICATE)

    with connection.create_session() as session:
        try:
            _, full_name = get_timeseries_1()
            new_path = "/new_path"

            # check base line
            timeseries_info0 = session.get_timeseries_resource_info(path=full_name)
            assert timeseries_info0.path != new_path

            # change something
            session.update_timeseries_resource_info(path=full_name, new_path=new_path)

            # check that the change is in the session
            timeseries_info1 = session.get_timeseries_resource_info(path=full_name)
            assert timeseries_info1.path == new_path

            # rollback
            session.rollback()

            # check that changes have been discarded
            timeseries_info2 = session.get_timeseries_resource_info(path=full_name)
            assert timeseries_info2.path != new_path

        except grpc.RpcError as error:
            pytest.fail(f"Could not rollback changes: {error}")


@pytest.mark.database
def test_commit():
    """Check that commit keeps changes between sessions"""
    connection = Connection(sc.DefaultServerConfig.ADDRESS, sc.DefaultServerConfig.PORT,
                            sc.DefaultServerConfig.ROOT_PEM_CERTIFICATE)

    attribute, full_name = get_timeseries_attribute_1()
    new_local_expression = "something"
    old_local_expression = attribute.local_expression

    with connection.create_session() as session1:
        try:
            # check base line
            attribute1 = session1.get_timeseries_attribute(model=attribute.model, path=full_name)
            old_local_expression = attribute1.local_expression
            assert attribute1.local_expression != new_local_expression

            # change something
            session1.update_timeseries_attribute(path=full_name, new_local_expression=new_local_expression)

            # commit
            session1.commit()

            # check that the change is in the session
            attribute2 = session1.get_timeseries_attribute(model=attribute.model, path=full_name)
            assert attribute2.local_expression == new_local_expression

            # rollback
            session1.rollback()

            # check that changes are still there
            attribute3 = session1.get_timeseries_attribute(model=attribute.model, path=full_name)
            assert attribute3.local_expression == new_local_expression

        except grpc.RpcError as error:
            pytest.fail(f"Could not commit changes: {error}")

    with connection.create_session() as session2:
        try:
            # check that the change is still there
            attribute4 = session2.get_timeseries_attribute(model=attribute.model, path=full_name)
            assert attribute4.local_expression == new_local_expression

            # change it back to what is was originally
            session2.update_timeseries_attribute(path=full_name, new_local_expression=old_local_expression)

            # commit
            session2.commit()

            # check that status has been restored (important to keep db clean)
            attribute5 = session2.get_timeseries_attribute(model=attribute.model, path=full_name)
            assert attribute5.local_expression == old_local_expression

        except grpc.RpcError as error:
            pytest.fail(f"Could not restore commited changes: {error}")


@pytest.mark.database
@pytest.mark.parametrize('resolution, expected_number_of_points',
    [(Timeseries.Resolution.MIN15, 33),
     (Timeseries.Resolution.HOUR, 9),
     (Timeseries.Resolution.DAY, 1),
     (Timeseries.Resolution.WEEK, 1),
     (Timeseries.Resolution.MONTH, 2),
     (Timeseries.Resolution.YEAR, 2)])
@pytest.mark.parametrize('method',
    [Transform.Method.SUM,
     Transform.Method.SUMI,
     Transform.Method.AVG,
     Transform.Method.AVGI,
     Transform.Method.FIRST,
     Transform.Method.LAST,
     Transform.Method.MIN,
     Transform.Method.MAX])
@pytest.mark.parametrize('timezone',
    [None,
     Timezone.LOCAL,
     Timezone.STANDARD,
     Timezone.UTC])
def test_read_transformed_timeseries_points(
    resolution, method, timezone,
    expected_number_of_points: int):
    """Check that transformed timeseries points can be read"""

    connection = Connection(sc.DefaultServerConfig.ADDRESS, sc.DefaultServerConfig.PORT,
                            sc.DefaultServerConfig.ROOT_PEM_CERTIFICATE)

    with connection.create_session() as session:
        start_time = datetime(2016, 1, 1, 1, 0, 0)
        end_time = datetime(2016, 1, 1, 9, 0, 0)
        _, full_name = get_timeseries_attribute_2()

        reply_timeseries = session.transform_functions(
            MeshObjectId(full_name=full_name), start_time, end_time).transform(
                resolution, method, timezone)

        assert reply_timeseries.is_calculation_expression_result

        if resolution in [Timeseries.Resolution.HOUR,
                            Timeseries.Resolution.DAY,
                            Timeseries.Resolution.WEEK,
                            Timeseries.Resolution.MONTH,
                            Timeseries.Resolution.YEAR]:
            # logic for those resolutions is complex and depends on other parameters
            # make sure the result has at least 1 point and no error is thrown
            assert reply_timeseries.number_of_points >= 1
            return

        assert reply_timeseries.number_of_points == expected_number_of_points

        expected_date = start_time
        delta = 1 if expected_number_of_points == 1 else (end_time - start_time) / (expected_number_of_points - 1)
        index = 0
        d = reply_timeseries.arrow_table.to_pydict()

        for utc_time, flags, value in zip(d['utc_time'], d['flags'], d['value']):
            # check timestamps
            assert utc_time == expected_date

            # check flags and values
            # hours, flags
            # <1, 3> - OK
            # (3, 4) - MISSING
            # <4, 5) - NOT_OK | MISSING
            # <5, 10) - OK
            if expected_date > datetime(2016, 1, 1, 3) and expected_date < datetime(2016, 1, 1, 4):
                assert flags == Timeseries.PointFlags.MISSING.value
                assert math.isnan(value)
            elif expected_date >= datetime(2016, 1, 1, 4) and expected_date < datetime(2016, 1, 1, 5):
                expected_flags = Timeseries.PointFlags.NOT_OK.value | Timeseries.PointFlags.MISSING.value
                assert flags == expected_flags
                assert math.isnan(value)
            else:
                assert flags == Timeseries.PointFlags.OK.value
                # check values for one some combinations (method AVG and resolution MIN15)
                if method is Transform.Method.AVG and resolution is Timeseries.Resolution.MIN15:
                    # the original timeseries data is in hourly resolution,
                    # starts with 1 and the value is incremented with each hour up to 9
                    # here we are using 15 min resolution, so the delta between each 15 min point is 0.25
                    assert value == 1 + index * 0.25

            expected_date += delta
            index += 1


@pytest.mark.database
def test_read_transformed_timeseries_points_with_uuid():
    """
    Check that transformed timeseries read by full_name or UUID
    (both pointing to the same object) return the same data.
    """

    connection = Connection(sc.DefaultServerConfig.ADDRESS, sc.DefaultServerConfig.PORT,
                            sc.DefaultServerConfig.ROOT_PEM_CERTIFICATE)

    with connection.create_session() as session:
        # set interval where there are no NaNs to comfortably use `assert ==``
        start_time = datetime(2016, 1, 1, 5, 0, 0)
        end_time = datetime(2016, 1, 1, 9, 0, 0)
        _, full_name = get_timeseries_attribute_2()

        # first read timeseries UUID (it is set dynamically)
        timeseries = session.read_timeseries_points(start_time=start_time,
                                                    end_time=end_time,
                                                    mesh_object_id=MeshObjectId.with_full_name(full_name))
        ts_uuid = timeseries.uuid

        reply_timeseries_full_name = session.transform_functions(
            MeshObjectId(full_name=full_name), start_time, end_time).transform(
                Timeseries.Resolution.MIN15, Transform.Method.SUM)

        reply_timeseries_uuid = session.transform_functions(
            MeshObjectId(uuid_id=ts_uuid), start_time, end_time).transform(
                Timeseries.Resolution.MIN15, Transform.Method.SUM)

        assert reply_timeseries_full_name.is_calculation_expression_result == reply_timeseries_uuid.is_calculation_expression_result
        assert len(reply_timeseries_full_name.arrow_table) == len(reply_timeseries_uuid.arrow_table)

        for column_index in range(0, 3):
            assert reply_timeseries_full_name.arrow_table[column_index] == reply_timeseries_uuid.arrow_table[column_index]


@pytest.mark.database
def test_read_timeseries_points_without_specifying_timeseries_should_throw():
    """
    Check that expected exception is thrown when trying to
    read timeseries without specifying timeseries (by full_name, timskey or uuid_id).
    """

    connection = Connection(sc.DefaultServerConfig.ADDRESS, sc.DefaultServerConfig.PORT,
                            sc.DefaultServerConfig.ROOT_PEM_CERTIFICATE)

    with connection.create_session() as session:
        start_time = datetime(2016, 1, 1, 1, 0, 0)
        end_time = datetime(2016, 1, 1, 9, 0, 0)

        with pytest.raises(TypeError, match=".*need to specify either timskey, uuid_id or full_name.*"):
            session.read_timeseries_points(start_time, end_time, MeshObjectId())


@pytest.mark.database
def test_forecast_get_all_forecasts():
    """
    Check that running forecast `get_all_forecasts` does not throw exception for any combination of parameters.
    """

    connection = Connection(sc.DefaultServerConfig.ADDRESS, sc.DefaultServerConfig.PORT,
                            sc.DefaultServerConfig.ROOT_PEM_CERTIFICATE)

    with connection.create_session() as session:
        start_time = datetime(2016, 1, 1, 1, 0, 0)
        end_time = datetime(2016, 1, 1, 9, 0, 0)
        _, full_name = get_timeseries_attribute_2()

        reply_timeseries = session.forecast_functions(
            MeshObjectId(full_name=full_name), start_time, end_time).get_all_forecasts()
        assert isinstance(reply_timeseries, List) and len(reply_timeseries) == 0


@pytest.mark.database
@pytest.mark.parametrize('forecast_start',
    [(None, None),
     (datetime(2016, 1, 2), datetime(2016, 1, 8))])
@pytest.mark.parametrize('available_at_timepoint',
    [None,
     datetime(2016, 1, 5, 17, 48, 11, 123456)])
def test_forecast_get_forecast(forecast_start, available_at_timepoint):
    """
    Check that running forecast `get_forecast`
    does not throw exception for any combination of parameters.
    """

    connection = Connection(sc.DefaultServerConfig.ADDRESS, sc.DefaultServerConfig.PORT,
                            sc.DefaultServerConfig.ROOT_PEM_CERTIFICATE)

    with connection.create_session() as session:
        start_time = datetime(2016, 1, 1, 1, 0, 0)
        end_time = datetime(2016, 1, 1, 9, 0, 0)
        forecast_start_min, forecast_start_max = forecast_start
        _, full_name = get_timeseries_attribute_2()

<<<<<<< HEAD
        try:
            reply_timeseries = session.forecast_functions(
                MeshObjectId(full_name=full_name), start_time, end_time).get_forecast(
                    forecast_start_min, forecast_start_max, available_at_timepoint)
            assert reply_timeseries.is_calculation_expression_result
        except grpc.RpcError as e:
            pytest.fail(f"Could not read timeseries points: {e}")
=======
        reply_timeseries = session.forecast_functions(
            MeshObjectId(full_name=full_name), start_time, end_time).get_forecast(
                forecast_start_min, forecast_start_max, available_at_timepoint, timezone)
        assert reply_timeseries.is_calculation_expression_result
>>>>>>> e3f52ac5


@pytest.mark.database
def test_history_get_ts_as_of_time():
    """
    Check that running history `get_ts_as_of_time`
    does not throw exception for any combination of parameters.
    """

    connection = Connection(sc.DefaultServerConfig.ADDRESS, sc.DefaultServerConfig.PORT,
                            sc.DefaultServerConfig.ROOT_PEM_CERTIFICATE)

    with connection.create_session() as session:
        start_time = datetime(2016, 1, 1, 1, 0, 0)
        end_time = datetime(2016, 1, 1, 9, 0, 0)
        available_at_timepoint = datetime(2016, 1, 5, 17, 48, 11, 123456)
        _, full_name = get_timeseries_attribute_2()

<<<<<<< HEAD
        try:
            reply_timeseries = session.history_functions(
                MeshObjectId(full_name=full_name), start_time, end_time).get_ts_as_of_time(
                    available_at_timepoint)
            assert reply_timeseries.is_calculation_expression_result
        except grpc.RpcError as e:
            pytest.fail(f"Could not read timeseries points: {e}")
=======
        reply_timeseries = session.history_functions(
            MeshObjectId(full_name=full_name), start_time, end_time).get_ts_as_of_time(
                available_at_timepoint, timezone)
        assert reply_timeseries.is_calculation_expression_result
>>>>>>> e3f52ac5


@pytest.mark.database
@pytest.mark.parametrize('max_number_of_versions_to_get',
    [1, 2, 5])
def test_history_get_ts_historical_versions(max_number_of_versions_to_get):
    """
    Check that running history `get_ts_historical_versions`
    does not throw exception for any combination of parameters.
    """

    connection = Connection(sc.DefaultServerConfig.ADDRESS, sc.DefaultServerConfig.PORT,
                            sc.DefaultServerConfig.ROOT_PEM_CERTIFICATE)

    with connection.create_session() as session:
        start_time = datetime(2016, 1, 1, 1, 0, 0)
        end_time = datetime(2016, 1, 1, 9, 0, 0)
        _, full_name = get_timeseries_attribute_2()

        reply_timeseries = session.history_functions(
            MeshObjectId(full_name=full_name), start_time, end_time).get_ts_historical_versions(
                max_number_of_versions_to_get)
        assert isinstance(reply_timeseries, List) and len(reply_timeseries) == 0


@pytest.mark.database
def test_statistical_sum():
    """
    Check that running statistical `sum`
    does not throw exception for any combination of parameters.
    """

    connection = Connection(sc.DefaultServerConfig.ADDRESS, sc.DefaultServerConfig.PORT,
                            sc.DefaultServerConfig.ROOT_PEM_CERTIFICATE)

    with connection.create_session() as session:
        start_time = datetime(2016, 1, 1, 1, 0, 0)
        end_time = datetime(2016, 1, 1, 9, 0, 0)
        _, full_name = get_timeseries_attribute_2()

        reply_timeseries = session.statistical_functions(
            MeshObjectId(full_name=full_name), start_time, end_time).sum(search_query='some_query')
        assert reply_timeseries.is_calculation_expression_result


@pytest.mark.database
def test_statistical_sum_single_timeseries():
    """
    Check that running statistical `sum_single_timeseries` works correctly.
    """

    connection = Connection(sc.DefaultServerConfig.ADDRESS, sc.DefaultServerConfig.PORT,
                            sc.DefaultServerConfig.ROOT_PEM_CERTIFICATE)

    with connection.create_session() as session:
        start_time = datetime(2016, 1, 1, 1, 0, 0)
        end_time = datetime(2016, 1, 1, 9, 0, 0)
        _, full_name = get_timeseries_attribute_2()

        result = session.statistical_functions(
            MeshObjectId(full_name=full_name), start_time, end_time).sum_single_timeseries()
        assert isinstance(result, float) and result == 41.0


if __name__ == '__main__':
    pytest.main()<|MERGE_RESOLUTION|>--- conflicted
+++ resolved
@@ -1,12 +1,8 @@
-<<<<<<< HEAD
-from datetime import datetime, timedelta, timezone
-=======
 """
 Tests for volue.mesh.Connection
 """
 
-from datetime import datetime
->>>>>>> e3f52ac5
+from datetime import datetime, timedelta, timezone
 import math
 from typing import List
 import uuid
@@ -36,17 +32,19 @@
     with connection.create_session() as session:
         timeseries, start_time, end_time, _, full_name = get_timeseries_2()
         try:
-<<<<<<< HEAD
-            test_case_1 = {"start_time": start_time, "end_time": end_time, "timskey": timeseries.timeseries_key}
-            test_case_2 = {"start_time": start_time, "end_time": end_time, "uuid_id": timeseries.id}
-            test_case_3 = {"start_time": start_time, "end_time": end_time, "full_name": full_name}
+            test_case_1 = {"start_time": start_time, "end_time": end_time,
+                           "mesh_object_id": MeshObjectId.with_timskey(timeseries.timeseries_key)}
+            test_case_2 = {"start_time": start_time, "end_time": end_time,
+                           "mesh_object_id": MeshObjectId.with_uuid_id(timeseries.id)}
+            test_case_3 = {"start_time": start_time, "end_time": end_time,
+                           "mesh_object_id": MeshObjectId.with_full_name(full_name)}
 
             test_cases = [test_case_1, test_case_2, test_case_3]
             for test_case in test_cases:
                 reply_timeseries = session.read_timeseries_points(**test_case)
                 verify_timeseries_2(reply_timeseries)
-        except grpc.RpcError as e:
-            pytest.fail(f"Could not read timeseries points: {e}")
+        except grpc.RpcError as error:
+            pytest.fail(f"Could not read timeseries points: {error}")
 
 
 @pytest.mark.database
@@ -75,10 +73,14 @@
         end_time_local = end_time_utc.astimezone(local_tzinfo)
 
         try:
-            test_case_naive = {"start_time": start_time, "end_time": end_time, "timskey": timeseries.timeseries_key}
-            test_case_utc = {"start_time": start_time_utc, "end_time": end_time_utc, "timskey": timeseries.timeseries_key}
-            test_case_local = {"start_time": start_time_local, "end_time": end_time_local, "timskey": timeseries.timeseries_key}
-            test_case_mixed = {"start_time": start_time_local, "end_time": end_time_utc, "timskey": timeseries.timeseries_key}
+            test_case_naive = {"start_time": start_time, "end_time": end_time,
+                               "mesh_object_id": MeshObjectId.with_timskey(timeseries.timeseries_key)}
+            test_case_utc = {"start_time": start_time_utc, "end_time": end_time_utc,
+                             "mesh_object_id": MeshObjectId.with_timskey(timeseries.timeseries_key)}
+            test_case_local = {"start_time": start_time_local, "end_time": end_time_local,
+                               "mesh_object_id": MeshObjectId.with_timskey(timeseries.timeseries_key)}
+            test_case_mixed = {"start_time": start_time_local, "end_time": end_time_utc,
+                               "mesh_object_id": MeshObjectId.with_timskey(timeseries.timeseries_key)}
 
             test_cases = [test_case_naive, test_case_utc, test_case_local, test_case_mixed]
             for test_case in test_cases:
@@ -86,36 +88,6 @@
                 verify_timeseries_2(reply_timeseries)
         except grpc.RpcError as e:
             pytest.fail(f"Could not read timeseries points: {e}")
-=======
-            test_case_1 = {"start_time": start_time, "end_time": end_time,
-                           "mesh_object_id": MeshObjectId.with_timskey(timeseries.timeseries_key)}
-            test_case_2 = {"start_time": start_time, "end_time": end_time,
-                           "mesh_object_id": MeshObjectId.with_uuid_id(timeseries.id)}
-            test_case_3 = {"start_time": start_time, "end_time": end_time,
-                           "mesh_object_id": MeshObjectId.with_full_name(full_name)}
-            test_cases = [test_case_1, test_case_2, test_case_3]
-            for test_case in test_cases:
-                reply_timeseries = session.read_timeseries_points(**test_case)
-                assert type(reply_timeseries) is Timeseries
-                assert reply_timeseries.number_of_points == 9
-                # check timestamps
-                utc_date = reply_timeseries.arrow_table[0]
-                for count, item in enumerate(utc_date):
-                    assert item.as_py() == datetime(2016, 1, 1, count+1, 0)
-                # check flags
-                flags = reply_timeseries.arrow_table[1]
-                assert flags[3].as_py() == Timeseries.PointFlags.NOT_OK.value | Timeseries.PointFlags.MISSING.value
-                for number in [0, 1, 2, 4, 5, 6, 7, 8]:
-                    assert flags[number].as_py() == Timeseries.PointFlags.OK.value
-                # check values
-                values = reply_timeseries.arrow_table[2]
-                values[3].as_py()
-                assert math.isnan(values[3].as_py())
-                for number in [0, 1, 2, 4, 5, 6, 7, 8]:
-                    assert values[number].as_py() == (number+1)*100
-        except grpc.RpcError as error:
-            pytest.fail(f"Could not read timeseries points: {error}")
->>>>>>> e3f52ac5
 
 
 @pytest.mark.database
@@ -155,7 +127,7 @@
                 session.write_timeseries_points(timeseries)
                 written_ts = session.read_timeseries_points(start_time=datetime(2016, 1, 1, 1, 0, 0),
                                                             end_time=datetime(2016, 1, 1, 3, 0, 0),
-                                                            uuid_id=ts_entry.id)
+                                                            mesh_object_id=MeshObjectId.with_uuid_id(ts_entry.id))
                 assert written_ts.number_of_points == 3
                 utc_time = written_ts.arrow_table[0]
                 assert utc_time[0].as_py() == datetime(2016, 1, 1, 1, 0, 0)
@@ -204,15 +176,9 @@
         timeseries = Timeseries(table=modified_table, start_time=datetime(2016, 1, 1, 1, tzinfo=some_tzinfo), end_time=datetime(2016, 1, 1, 4, tzinfo=some_tzinfo), full_name=full_name)
         try:
             session.write_timeseries_points(timeseries)
-<<<<<<< HEAD
             written_ts = session.read_timeseries_points(start_time=datetime(2016, 1, 1, 1, tzinfo=some_tzinfo),
                                                         end_time=datetime(2016, 1, 1, 3, tzinfo=some_tzinfo),
-                                                        uuid_id=ts_entry.id)
-=======
-            written_ts = session.read_timeseries_points(start_time=datetime(2016, 1, 1, 1, 0, 0),
-                                                        end_time=datetime(2016, 1, 1, 3, 0, 0),
                                                         mesh_object_id=MeshObjectId.with_uuid_id(ts_entry.id))
->>>>>>> e3f52ac5
             assert written_ts.number_of_points == 3
             utc_time = written_ts.arrow_table[0]
             # Mesh returns timestamps in UTC format, to compare them we need to make both of them either
@@ -766,20 +732,10 @@
         forecast_start_min, forecast_start_max = forecast_start
         _, full_name = get_timeseries_attribute_2()
 
-<<<<<<< HEAD
-        try:
-            reply_timeseries = session.forecast_functions(
-                MeshObjectId(full_name=full_name), start_time, end_time).get_forecast(
-                    forecast_start_min, forecast_start_max, available_at_timepoint)
-            assert reply_timeseries.is_calculation_expression_result
-        except grpc.RpcError as e:
-            pytest.fail(f"Could not read timeseries points: {e}")
-=======
         reply_timeseries = session.forecast_functions(
             MeshObjectId(full_name=full_name), start_time, end_time).get_forecast(
-                forecast_start_min, forecast_start_max, available_at_timepoint, timezone)
+                forecast_start_min, forecast_start_max, available_at_timepoint)
         assert reply_timeseries.is_calculation_expression_result
->>>>>>> e3f52ac5
 
 
 @pytest.mark.database
@@ -798,20 +754,10 @@
         available_at_timepoint = datetime(2016, 1, 5, 17, 48, 11, 123456)
         _, full_name = get_timeseries_attribute_2()
 
-<<<<<<< HEAD
-        try:
-            reply_timeseries = session.history_functions(
-                MeshObjectId(full_name=full_name), start_time, end_time).get_ts_as_of_time(
-                    available_at_timepoint)
-            assert reply_timeseries.is_calculation_expression_result
-        except grpc.RpcError as e:
-            pytest.fail(f"Could not read timeseries points: {e}")
-=======
         reply_timeseries = session.history_functions(
             MeshObjectId(full_name=full_name), start_time, end_time).get_ts_as_of_time(
-                available_at_timepoint, timezone)
+                available_at_timepoint)
         assert reply_timeseries.is_calculation_expression_result
->>>>>>> e3f52ac5
 
 
 @pytest.mark.database

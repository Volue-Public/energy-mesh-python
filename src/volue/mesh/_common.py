import uuid
import datetime
from typing import List

import pyarrow as pa

from volue.mesh import Timeseries
from volue.mesh.proto import mesh_pb2
from google.protobuf import timestamp_pb2


def to_proto_guid(uuid: uuid.UUID) -> mesh_pb2.Guid:
    """Convert from UUID format to Microsoft's GUID format.

    :param uuid: UUID
    :return: GUID
    """
    if uuid is None:
        return None
    return mesh_pb2.Guid(bytes_le=uuid.bytes_le)


def from_proto_guid(guid: mesh_pb2.Guid) -> uuid.UUID:
    """Convert from Microsoft's GUID format to UUID format.

    :param guid: GUID to be converted
    :return: UUID
    """
    if guid is None:
        return None
    return uuid.UUID(bytes_le=guid.bytes_le)


def to_proto_curve_type(curve: Timeseries.Curve) -> mesh_pb2.Curve:
    proto_curve = mesh_pb2.Curve()
    proto_curve.type = mesh_pb2.Curve.UNKNOWN
    if curve == Timeseries.Curve.PIECEWISELINEAR:
        proto_curve.type = mesh_pb2.Curve.PIECEWISELINEAR
    elif curve == Timeseries.Curve.STAIRCASE:
        proto_curve.type = mesh_pb2.Curve.STAIRCASE
    elif curve == Timeseries.Curve.STAIRCASESTARTOFSTEP:
        proto_curve.type = mesh_pb2.Curve.STAIRCASESTARTOFSTEP

    return proto_curve



def to_protobuf_utcinterval(start_time: datetime, end_time: datetime) -> mesh_pb2.UtcInterval:
    """Convert to protobuf UtcInterval."""
    start = timestamp_pb2.Timestamp()
    start.FromDatetime(start_time)
    end = timestamp_pb2.Timestamp()
    end.FromDatetime(end_time)
    interval = mesh_pb2.UtcInterval(
        start_time=start,
        end_time=end
    )
    return interval


def to_proto_object_id(timeseries: Timeseries) -> mesh_pb2.ObjectId:
    """Convert a Timeseries to corresponding protobuf ObjectId"""
    return mesh_pb2.ObjectId(
        timskey=timeseries.timskey,
        guid=to_proto_guid(timeseries.uuid),
        full_name=timeseries.full_name
    )


def to_proto_timeseries(timeseries: Timeseries) -> mesh_pb2.Timeseries:
    """Convert a Timeseries to corresponding protobuf Timeseries"""
    stream = pa.BufferOutputStream()
    writer = pa.ipc.RecordBatchStreamWriter(
        sink=stream,
        schema=timeseries.arrow_table.schema
    )

    writer.write_table(timeseries.arrow_table)
    buffer = stream.getvalue()

    proto_timeserie = mesh_pb2.Timeseries(
        object_id=to_proto_object_id(timeseries),
        resolution=timeseries.resolution,
        interval=to_protobuf_utcinterval(start_time=timeseries.start_time, end_time=timeseries.end_time),
        data=buffer.to_pybytes()
    )
    return proto_timeserie


def read_proto_reply(reply: mesh_pb2.ReadTimeseriesResponse) -> List[Timeseries]:
    """Converts a timeseries reply into a Timeseries

<<<<<<< HEAD
=======
    Returns:
        object:
>>>>>>> 762c64ef
    """
    timeseries = []
    for timeserie in reply.timeseries:
        resolution = timeserie.resolution
        interval = timeserie.interval
        reader = pa.ipc.open_stream(timeserie.data)
        table = reader.read_all()

        if timeserie.HasField("object_id"):
            object_id = timeserie.object_id
            ts = Timeseries(table, resolution,
                            interval.start_time, interval.end_time,
                            object_id.timskey, from_proto_guid(object_id.guid), object_id.full_name)
        else:
            ts = Timeseries(table, resolution,
                            interval.start_time, interval.end_time)

        timeseries.append(ts)
    return timeseries<|MERGE_RESOLUTION|>--- conflicted
+++ resolved
@@ -89,12 +89,6 @@
 
 def read_proto_reply(reply: mesh_pb2.ReadTimeseriesResponse) -> List[Timeseries]:
     """Converts a timeseries reply into a Timeseries
-
-<<<<<<< HEAD
-=======
-    Returns:
-        object:
->>>>>>> 762c64ef
     """
     timeseries = []
     for timeserie in reply.timeseries:

--- conflicted
+++ resolved
@@ -21,22 +21,17 @@
     def _get_ts_as_of_time_expression(self,
                                       available_at_timepoint: datetime,
                                       search_query: str) -> str:
-<<<<<<< HEAD
-        converted_available_at_timepoint = _convert_datetime_to_mesh_calc_format(available_at_timepoint)
-=======
         """
         Create an expression for `get_ts_as_of_time`.
 
         Args:
             available_at_timepoint (datetime): is valid at the given timestamp
-            timezone (Timezone): timezone
             search_query (str): a search formulated using the :doc:`Mesh search language <mesh_search>`
 
         Returns:
             str: a `get_ts_as_of_time` expression
         """
-        converted_available_at_timepoint = _convert_datetime_to_mesh_calc_format(available_at_timepoint, timezone)
->>>>>>> e3f52ac5
+        converted_available_at_timepoint = _convert_datetime_to_mesh_calc_format(available_at_timepoint)
         expression = f"## = @GetTsAsOfTime(@t("
         if search_query:
             expression = f"{expression}'{search_query}'"
@@ -71,13 +66,6 @@
                           search_query: str = None) -> Timeseries:
         """
         Finds values and status for a timeseries at a given historical time `available_at_timepoint`.
-<<<<<<< HEAD
-        If `available_at_timepoint` is a time zone naive `datetime` object then it is treated as UTC.
-        Returns a time series.
-
-        The resulting objects from the `search_query` will be used in the `get_ts_as_of_time` function,
-        if `search_query` is not set the `relative_to` object will be used.
-=======
 
         Note:
             The resulting objects from the `search_query` will be used in the `get_ts_as_of_time` function, if `search_query` is not set the `relative_to` object will be used.
@@ -87,12 +75,10 @@
 
         Args:
             available_at_timepoint (datetime): is valid at the given timestamp
-            timezone (Timezone): timezone
             search_query (str): a search formulated using the :doc:`Mesh search language <mesh_search>`
 
         Returns:
              Timeseries: a time series.
->>>>>>> e3f52ac5
         """
         pass
 
@@ -101,7 +87,7 @@
                                    max_number_of_versions_to_get: int,
                                    search_query: str = None) -> List[Timeseries]:
         """
-        Request an array of a given number of versions of a time series.
+        Requests an array of a given number of versions of a time series.
 
         Examples:
 

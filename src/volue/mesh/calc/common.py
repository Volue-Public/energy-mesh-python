"""
Common classes/enums/etc for Mesh calculation functions.
"""

import datetime
from dateutil import tz
from enum import Enum
from typing import List

from volue.mesh import MeshObjectId, Timeseries
from volue.mesh._common import _read_proto_reply, _read_proto_numeric_reply,\
    _to_proto_guid, _to_protobuf_utcinterval
from volue.mesh.proto.core.v1alpha import core_pb2


class Timezone(Enum):
    """
    Timezone specifier

    Args:
        LOCAL (enum): Local time zone
        STANDARD (enum): Local time zone without Daylight Saving Time (DST)
        UTC (enum): Universal Time Coordinated (UTC)
    """
    LOCAL = 0
    STANDARD = 1
    UTC = 2


def _convert_datetime_to_mesh_calc_format(input: datetime) -> str:
    """
<<<<<<< HEAD
    Converts input datetime to format expected by Mesh calculator, e.g. 'UTC20210917000000000'.
    Datetime is converted to UTC. If input datetime is time zone naive then it is already treated as UTC.
=======
    Converts input datetime to format expected by Mesh calculator.

    Example:
        '20210917000000000' Optional timezone parameter if set will append proper prefix to the converted datetime, e.g.: 'UTC20210917000000000'

    Args:
        input (datetime): the timestamp to be converted
        timezone (Timezone): its timezone

    Returns:
        str:
>>>>>>> e3f52ac5
    """
    input_utc_datetime = input
    if input.tzinfo is not None:
        input_utc_datetime = input.astimezone(tz.UTC)

    converted_date_str = input_utc_datetime.strftime("%Y%m%d%H%M%S%f")[:-3]
    converted_date_str = f"UTC{converted_date_str}"
    return converted_date_str


def _parse_timeseries_list_response(response: core_pb2.CalculationResponse) -> List[Timeseries]:
    """
    Helper function for parsing a calculator respons.

    Args:
        response (core_pb2.CalculationResponse): the gRPC response received from the Mesh server

    Returns:
        List[Timeseries]: a list of time series
    """
    timeseries = _read_proto_reply(response.timeseries_results)
    return timeseries


def _parse_single_timeseries_response(response: core_pb2.CalculationResponse) -> Timeseries:
    """
    Helper function for parsing a calculator respons.

    Args:
        response (core_pb2.CalculationResponse): the gRPC response received from the Mesh server

    Raises:
        RuntimeError:  Error message raised if the input is not valid

    Returns:
        List[Timeseries]: a single time series
    """
    timeseries = _read_proto_reply(response.timeseries_results)
    if len(timeseries) != 1:
        raise RuntimeError(
            f"invalid calculation result, expected 1 timeseries, but got {len(timeseries)}")
    return timeseries[0]


def _parse_single_float_response(response: core_pb2.CalculationResponse) -> float:
    """
    Helper function for parsing a calculator respons.

    Args:
        response (core_pb2.CalculationResponse): the gRPC response received from the Mesh server

    Raises:
        RuntimeError:  Error message raised if the input is not valid

    Returns:
        float: the value of the calculation respons
    """
    result = _read_proto_numeric_reply(response.numeric_results)
    if len(result) != 1:
        raise RuntimeError(
            f"invalid calculation result, expected 1 float value, but got {len(result)}")
    return result[0]


class _Calculation:
    """
    Base class for all calculations
    """
    def __init__(self,
                 session,
                 relative_to: MeshObjectId,
                 start_time: datetime,
                 end_time: datetime):
        """

        Args:
            session (Session):
            relative_to (MeshObjectId): unique way of identifying a Mesh object that contains a time series. Using either a  Universal Unique Identifier for Mesh objects, a path in the :ref:`Mesh object model <mesh object model>` or a  integer that only applies to a specific raw time series
            start_time (datetime): the start date and time of the time series interval
            end_time (datetime): the end date and time of the time series interval
        """
        self.session = session
        self.relative_to: MeshObjectId = relative_to
        self.start_time: datetime = start_time
        self.end_time: datetime = end_time

    def prepare_request(self, expression: str) -> core_pb2.CalculationRequest:
        """
        Checks that the requirements for a calculation request are met,
        and constructs a calculation request object

        Args:
            expression (str): expression which consists of one or more functions to call. See :ref:`expressions <mesh expression>`

        Raises:
            TypeError:  Error message raised if the returned result from the request is not as expected

        Returns:
            core_pb2.CalculationRequest:
        """
        relative_to = core_pb2.ObjectId()  # convert to gRPC object
        if self.relative_to.timskey is not None:
            relative_to.timskey = self.relative_to.timskey
        elif self.relative_to.uuid_id is not None:
            relative_to.guid.CopyFrom(_to_proto_guid(self.relative_to.uuid_id))
        elif self.relative_to.full_name is not None:
            relative_to.full_name = self.relative_to.full_name
        else:
            raise TypeError("need to specify either timskey, uuid_id or full_name of 'relative_to' object")

        # TODO: potentially it is worth to check here if more than one property of 'self.relative_to' is set
        # it might indicate a misuse

        request = core_pb2.CalculationRequest(
            session_id=_to_proto_guid(self.session.session_id),
            expression=expression,
            interval=_to_protobuf_utcinterval(self.start_time, self.end_time),
            relative_to=relative_to
        )
        return request

    async def run_async(self, expression: str) -> core_pb2.CalculationResponse:
        """Run a function using an asynchronous connection.

        Args:
            expression (str): expression which consists of one or more functions to call. See :ref:`expressions <mesh expression>`

        Returns:
            core_pb2.CalculationResponse:
        """
        from volue.mesh.aio import Connection as AsyncConnection
        if not isinstance(self.session, AsyncConnection.Session):
            raise TypeError('async connection session is required to run async calculations, but got sync session')

        request = self.prepare_request(expression)
        response = await self.session.mesh_service.RunCalculation(request)
        return response

    def run(self, expression: str):
        """Run a function using a synchronous connection.

        Args:
            expression (str): expression which consists of one or more functions to call. See :ref:`expressions <mesh expression>`

        Returns:
            core_pb2.CalculationResponse:
        """
        from volue.mesh import Connection
        if not isinstance(self.session, Connection.Session):
            raise TypeError('sync connection session is required to run sync calculations, but got async session')

        request = self.prepare_request(expression)
        response = self.session.mesh_service.RunCalculation(request)
        return response<|MERGE_RESOLUTION|>--- conflicted
+++ resolved
@@ -29,22 +29,17 @@
 
 def _convert_datetime_to_mesh_calc_format(input: datetime) -> str:
     """
-<<<<<<< HEAD
-    Converts input datetime to format expected by Mesh calculator, e.g. 'UTC20210917000000000'.
+    Converts input datetime to format expected by Mesh calculator.
     Datetime is converted to UTC. If input datetime is time zone naive then it is already treated as UTC.
-=======
-    Converts input datetime to format expected by Mesh calculator.
 
     Example:
-        '20210917000000000' Optional timezone parameter if set will append proper prefix to the converted datetime, e.g.: 'UTC20210917000000000'
+        'UTC20210917000000000'
 
     Args:
         input (datetime): the timestamp to be converted
-        timezone (Timezone): its timezone
 
     Returns:
         str:
->>>>>>> e3f52ac5
     """
     input_utc_datetime = input
     if input.tzinfo is not None:

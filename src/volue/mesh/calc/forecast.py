--- conflicted
+++ resolved
@@ -119,17 +119,10 @@
         Example:
             Use `available_at_timepoint` (t\ :sub:`c`) to get the forecast.
 
-<<<<<<< HEAD
-        All time zone naive `datetime` arguments are treated as UTC.
-        Returns a time series.
-
-        The resulting objects from the `search_query` will be used in the `get_forecast` function,
-        if `search_query` is not set the `relative_to` object will be used.
-=======
             .. code-block:: python
 
                 forecast_funcs = session.forecast_functions(MeshObjectId(full_name=full_name), start_time, end_time)
-                result = forecast_funcs.get_forecast(available_at_timepoint, timezone)
+                result = forecast_funcs.get_forecast(available_at_timepoint)
 
             .. image:: images/calc_get_forecast_writetime.png
                :width: 400
@@ -142,7 +135,7 @@
             .. code-block:: python
 
                 forecast_funcs = session.forecast_functions(MeshObjectId(full_name=full_name), start_time, end_time)
-                result = forecast_funcs.get_forecast(forecast_start_min, forecast_start_max, timezone)
+                result = forecast_funcs.get_forecast(forecast_start_min, forecast_start_max)
 
             .. image:: images/calc_get_forecast_interval.png
                :width: 400
@@ -164,18 +157,16 @@
             forecast_start_min: forecast must start after this time
             forecast_start_max: forecast must start before this time
             available_at_timepoint: forecast that  is valid at the given timestamp
-            timezone:  timezone
             search_query:  a search formulated using the :doc:`Mesh search language <mesh_search>`
 
         Returns:
             Timeseries: a time series forcast
->>>>>>> e3f52ac5
         """
         pass
 
 
 class ForecastFunctions(_ForecastFunctionsBase):
-
+    """Class for forecast functions that should be run synchronously"""
     def get_all_forecasts(self,
                           search_query: str = None) -> List[Timeseries]:
         expression = super()._get_all_forecasts_expression(search_query)
@@ -194,7 +185,7 @@
 
 
 class ForecastFunctionsAsync(_ForecastFunctionsBase):
-    """Class for forecast functions that should be run synchronously"""
+    """Class for forecast functions that should be run asynchronously"""
     async def get_all_forecasts(self,
                                 search_query: str = None) -> List[Timeseries]:
         expression = super()._get_all_forecasts_expression(search_query)

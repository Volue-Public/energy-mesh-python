--- conflicted
+++ resolved
@@ -12,19 +12,6 @@
 from volue.mesh.calc.common import Timezone
 from volue.mesh.proto import mesh_pb2
 
-<<<<<<< HEAD
-
-class Timezone(Enum):
-    """
-    Timezone parameter
-    """
-    LOCAL    = 0
-    STANDARD = 1
-    UTC      = 2
-
-
-=======
->>>>>>> f0490d0c
 class Method(Enum):
     """
     Transformation method

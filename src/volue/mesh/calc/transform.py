--- conflicted
+++ resolved
@@ -85,12 +85,7 @@
         Transforms time series from one resolution to another resolution.
 
         Some of target resolutions have a time zone foundation.
-<<<<<<< HEAD
-        For example, `DAY` can be related to European Standard Time (UTC+1), which is different from the DAY scope in Finland (UTC+2).
-        When the time zone argument to TRANSFORM is omitted, the configured standard time zone with no Daylight Saving Time enabled is used.
         Note: the `LOCAL` and `STANDARD` time zone refers to time zone of Mesh server, not the Python client.
-=======
->>>>>>> e3f52ac5
 
         Example:
              `DAY` can be related to European Standard Time (UTC+1), which is different from the DAY scope in Finland (UTC+2).

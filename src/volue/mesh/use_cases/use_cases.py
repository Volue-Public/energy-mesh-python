--- conflicted
+++ resolved
@@ -70,19 +70,11 @@
     """
     Create a printable message from a resource object
     """
-<<<<<<< HEAD
-    message = f"Timeseries with with timskey: '{resource_object.timeseries_key}' \n" \
-              f"has guid: '{from_proto_guid(resource_object.id)}', \n" \
-              f"path set in the resource silo is: '{resource_object.path}', \n" \
-              f"it's curve '{resource_object.curveType}', \n" \
-              f"resolution '{resource_object.delta_t}' \n" \
-=======
     message = f"Timeseries with timskey: '{resource_object.timeseries_key}' \n"\
               f"has guid: '{from_proto_guid(resource_object.id)}', \n"\
               f"path set in the resource silo is: '{resource_object.path}', \n"\
               f"it's curve '{resource_object.curveType}', \n"\
               f"resolution '{resource_object.delta_t}' \n"\
->>>>>>> 948a4f29
               f"and unit of measurement is: '{resource_object.unit_of_measurement}'\n"
     return message
 

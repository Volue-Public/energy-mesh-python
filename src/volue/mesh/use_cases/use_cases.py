--- conflicted
+++ resolved
@@ -356,15 +356,9 @@
             print("--------------------------------------------------------------")
 
             # Get timeseries data before write
-<<<<<<< HEAD
             timeseries_before = session.read_timeseries_points(start_time=start,
                                                                end_time=end,
-                                                               uuid_id=guid)
-=======
-            timeseries_before = session.read_timeseries_points(start_time=start_utc,
-                                                               end_time=end_utc,
                                                                mesh_object_id=MeshObjectId.with_uuid_id(guid))
->>>>>>> e3f52ac5
             print(f"Before writing points: \n"
                   f"-----\n"
                   f"{get_timeseries_information(timeseries=timeseries_before)}")
@@ -404,15 +398,9 @@
             session.write_timeseries_points(timeserie=timeseries)
 
             # Get timeseries data before write
-<<<<<<< HEAD
             timeseries_after = session.read_timeseries_points(start_time=start,
                                                               end_time=end,
-                                                              uuid_id=guid)
-=======
-            timeseries_after = session.read_timeseries_points(start_time=start_utc,
-                                                              end_time=end_utc,
                                                               mesh_object_id=MeshObjectId.with_uuid_id(guid))
->>>>>>> e3f52ac5
             print(f"After writing points: \n"
                   f"-----\n"
                   f"{get_timeseries_information(timeseries=timeseries_after)}")

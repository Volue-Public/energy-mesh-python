--- conflicted
+++ resolved
@@ -18,14 +18,8 @@
 These use cases were designed to work with a real customer database (TEKICC_ST@MULLIGAN)
 """
 
-<<<<<<< HEAD
 # Ip address for the Mesh server
 HOST = "localhost"
-=======
-# Ip address for the mesh server
-#HOST = "localhost"
-HOST = "tdtrhsmg125ha2"
->>>>>>> acb7b3c3
 # Mesh server port for gRPC communication
 PORT = 50051
 # Use matplotlib to visualize results

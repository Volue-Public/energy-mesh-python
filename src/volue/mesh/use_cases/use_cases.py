--- conflicted
+++ resolved
@@ -83,15 +83,10 @@
     """
     Create a printable message from a mesh object
     """
-<<<<<<< HEAD
-    message = f"Mesh object with path: '{mesh_object.path}'  \n" \
-              f"has guid: '{from_proto_guid(mesh_object.id)}', \n" \
-              f"its local expresssion is set to: '{mesh_object.local_expression}' \n" \
-=======
+
     message = f"Mesh object with path: '{mesh_object.path}'  \n"\
               f"has guid: '{from_proto_guid(mesh_object.id)}', \n"\
               f"its local expression is set to: '{mesh_object.local_expression}' \n"\
->>>>>>> 82c1d722
               f"and its template expression is: '{mesh_object.template_expression}' \n"
     if hasattr(mesh_object, 'entry') and (mesh_object.entry.timeseries_key != 0):
         message += "It has a timeseries entry connected to it: \n"

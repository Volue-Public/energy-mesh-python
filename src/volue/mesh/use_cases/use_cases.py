from datetime import datetime, timedelta
import sys
from typing import List, Any, Tuple
import uuid

from dateutil import tz
import grpc
import matplotlib.pyplot as plt
import pandas as pd
import pyarrow as pa

from volue.mesh import Connection, MeshObjectId, Timeseries, from_proto_guid
from volue.mesh.calc import transform as Transform
from volue.mesh.calc.common import Timezone
from volue.mesh.proto.core.v1alpha import core_pb2

"""
These use cases were designed to work with a real customer database (TEKICC_ST@MULLIGAN)
"""

<<<<<<< HEAD
# Ip address for the Mesh server
=======
# Ip address for the mesh server
>>>>>>> 4f50b248
HOST = "localhost"
# Mesh server port for gRPC communication
PORT = 50051
# Use matplotlib to visualize results
SHOW_PLOT = True
# Save timeseries to CSV file
SAVE_TO_CSV = True
# Which use case to run
# ['all', 'flow_drop_2', 'flow_drop_3', '1' ... '<number_of_use_cases>']
RUN_USE_CASE = 'all'


def plot_timeseries(identifier_and_pandas_dataframes: List[Tuple[Any, pd.DataFrame]],
                    title: str,
                    style: str = 'plot',
                    is_local_time: bool = False) -> None:
    """
    Plots a list of pandas dataframes in a figure.
    """
    if SHOW_PLOT:
        legends = []
        for a_pair in identifier_and_pandas_dataframes:
            timeseries_identifier = a_pair[0]
            timeseries_pandas_dataframe = a_pair[1]
            legends.append(timeseries_identifier)

            data = [timeseries_pandas_dataframe['utc_time'], timeseries_pandas_dataframe['value']]
            arguments = {'linestyle': '--',
                         'marker': 'o',
                         'where': 'post'  # making sure line continues to the right of the value until new value
                         }
            if style == 'plot':
                plt.plot(*data)
            elif style == 'step':
                plt.step(*data, **arguments)

        plt.ylabel('value')
        plt.xlabel('local time') if is_local_time else plt.xlabel('utc time')
        plt.legend(legends, ncol=2, fontsize=6)
        plt.title(title)
        figure_manager = plt.get_current_fig_manager()
        figure_manager.window.state('zoomed')  # Fullscreen
        plt.show()


def save_timeseries_to_csv(identifier_and_pandas_dataframes: List[Tuple[Any, pd.DataFrame]],
                           file_prefix: str) -> None:
    """
    Saves a pandas dataframe to a CSV file.
    In case of local time the column name will still be called 'utc_time', but the timestamp will be timezone aware.
    """
    if SAVE_TO_CSV:
        for a_pair in identifier_and_pandas_dataframes:
            timeseries_identifier = str(a_pair[0]).replace('/', '.')
            timeseries_pandas_dataframe = a_pair[1]
            timeseries_pandas_dataframe.to_csv(file_prefix + '_' + timeseries_identifier + '.csv', index=False)


def get_resource_information(resource_object: core_pb2.TimeseriesEntry):
    """
    Create a printable message from a resource object
    """
    message = f"Timeseries with timskey: '{resource_object.timeseries_key}' \n"\
              f"has guid: '{from_proto_guid(resource_object.id)}', \n"\
              f"path set in the resource silo is: '{resource_object.path}', \n"\
              f"it's curve '{resource_object.curve_type}', \n"\
              f"resolution '{resource_object.resolution}' \n"\
              f"and unit of measurement is: '{resource_object.unit_of_measurement}'\n"
    return message


def get_mesh_object_information(mesh_object: core_pb2.TimeseriesAttribute):
    """
    Create a printable message from a mesh object
    """

    message = f"Mesh object with path: '{mesh_object.path}'  \n"\
              f"has guid: '{from_proto_guid(mesh_object.id)}', \n"\
              f"its local expression is set to: '{mesh_object.local_expression}' \n"\
              f"and its template expression is: '{mesh_object.template_expression}' \n"
    if hasattr(mesh_object, 'entry') and (mesh_object.entry.timeseries_key != 0):
        message += "It has a timeseries entry connected to it: \n"
        message += get_resource_information(mesh_object.entry)
    return message


def get_timeseries_information(timeseries: Timeseries):
    """
    Create a printable message from a timeseries
    """
    message = f"Timeseries full name: '{timeseries.full_name}', " \
              f"uuid: '{timeseries.uuid}', " \
              f"timeskey: '{timeseries.timskey}', " \
              f"start time: '{str(timeseries.start_time)}', " \
              f"end time: '{str(timeseries.end_time)}', " \
              f"resolution: '{timeseries.resolution}', " \
              f" it has '{timeseries.number_of_points}' points " \
              f"and this is some of them: \n" \
              f"{timeseries.arrow_table.to_pandas()}"

    return message


def use_case_1():
    """
    Scenario:
    We want to find all timeseries which show the production of a hydro plant.

    Start point:        Model/MeshTEK/Mesh which has guid 801896b0-d448-4299-874a-3ecf8ab0e2d4
    Search expression:  *[.Type=HydroPlant].Production_operative
    Time interval:      1.9.2021 - 1.10.2021

    """
    connection = Connection(host=HOST, port=PORT)
    with connection.create_session() as session:
        try:
            use_case_name = "Use case 1"
            model = "MeshTEK"
            start_object_guid = uuid.UUID("801896b0-d448-4299-874a-3ecf8ab0e2d4")  # Model/MeshTEK/Mesh
            search_query = "*[.Type=HydroPlant].Production_operative"
            start = datetime(2021, 9, 1)
            end = datetime(2021, 10, 1)
            print(f"{use_case_name}:")
            print("--------------------------------------------------------------")

            # Search for mesh objects
            search_matches = session.search_for_timeseries_attribute(model=model,
                                                                     start_object_guid=start_object_guid,
                                                                     query=search_query)
            print(f"Search resulted in {len(search_matches)} object(s) that match(es) the search criteria: {search_query}")

            # Retrieve timeseries connected to the mesh objects found
            path_and_pandas_dataframe = []
            for number, mesh_object in enumerate(search_matches):
                timeseries = session.read_timeseries_points(start_time=start,
                                                            end_time=end,
                                                            uuid_id=mesh_object.id)
                print(f"{number + 1}. \n"
                      f"-----\n"
                      f"{get_mesh_object_information(mesh_object)}")
                pandas_dataframe = timeseries.arrow_table.to_pandas()
                path_and_pandas_dataframe.append((mesh_object.path, pandas_dataframe))

            # Post process data
            plot_timeseries(path_and_pandas_dataframe, f"{use_case_name}: {search_query}")
            save_timeseries_to_csv(path_and_pandas_dataframe, 'use_case_1')

        except grpc.RpcError as e:
            print(f"{use_case_name} resulted in an error: {e}")


def use_case_2():
    """
    Scenario:
    We want to find timeseries which contain reservoir volume for all reservoirs in a Norway (Norge).

    Start point:        Model/MeshTEK/Mesh which has guid 801896b0-d448-4299-874a-3ecf8ab0e2d4
    Search expression:  *[.Type=Area&&.Name=Norge]/To_HydroProduction/To_WaterCourses/To_Reservoirs.ReservoirVolume_operative
    Time interval:      1.9.2021 - 1.10.2021

    """
    connection = Connection(host=HOST, port=PORT)
    with connection.create_session() as session:
        try:
            use_case_name = "Use case 2"
            model = "MeshTEK"
            start_object_guid = uuid.UUID("801896b0-d448-4299-874a-3ecf8ab0e2d4")  # Model/MeshTEK/Mesh
            search_query = "*[.Type=Area&&.Name=Norge]/To_HydroProduction/To_WaterCourses/To_Reservoirs.ReservoirVolume_operative"
            start = datetime(2021, 9, 1)
            end = datetime(2021, 10, 1)
            print(f"{use_case_name}:")
            print("--------------------------------------------------------------")

            # Search for mesh objects
            search_matches = session.search_for_timeseries_attribute(model=model,
                                                                     start_object_guid=start_object_guid,
                                                                     query=search_query)
            print(f"Search resulted in {len(search_matches)} object(s) that match(es) the search criteria: {search_query}")

            # Retrieve timeseries connected to the mesh objects found
            path_and_pandas_dataframe = []
            for number, mesh_object in enumerate(search_matches):
                timeseries = session.read_timeseries_points(start_time=start,
                                                            end_time=end,
                                                            uuid_id=mesh_object.id)
                print(f"{number + 1}. \n"
                      f"-----\n"
                      f"{get_mesh_object_information(mesh_object)}")
                pandas_dataframe = timeseries.arrow_table.to_pandas()
                path_and_pandas_dataframe.append((mesh_object.path, pandas_dataframe))

            # Post process data
            plot_timeseries(path_and_pandas_dataframe, f"{use_case_name}: {search_query}")
            save_timeseries_to_csv(path_and_pandas_dataframe, 'use_case_2')

        except grpc.RpcError as e:
            print(f"{use_case_name} resulted in an error: {e}")


def use_case_3():
    """
    Scenario:
    We want to find timeseries which has a known timskey.

    Timskeys:           [530, 536, 537, 543, 556]
    Time interval:      1.9.2021 - 1.10.2021

    """
    connection = Connection(host=HOST, port=PORT)
    with connection.create_session() as session:
        try:
            use_case_name = "Use case 3"
            model = "MeshTEK"
            timskeys = [530, 536, 537, 543, 556]
            start = datetime(2021, 9, 1)
            end = datetime(2021, 10, 1)
            print(f"{use_case_name}:")
            print("--------------------------------------------------------------")

            timskey_and_pandas_dataframe = []
            for timskey in timskeys:

                # Get information about the timeseries
                resource_object = session.get_timeseries_resource_info(timskey=timskey)
                print(f"[{timskey}]: \n"
                      f"-----\n"
                      f"{get_resource_information(resource_object)}")

                # Retrieve the timeseries values in a given interval
                timeseries = session.read_timeseries_points(start_time=start,
                                                            end_time=end,
                                                            timskey=timskey)
                pandas_dataframe = timeseries.arrow_table.to_pandas()
                timskey_and_pandas_dataframe.append((timskey, pandas_dataframe))

            # Post process data
            plot_timeseries(timskey_and_pandas_dataframe, f"{use_case_name}: Timskeys: {timskeys}")
            save_timeseries_to_csv(timskey_and_pandas_dataframe, 'use_case_3')

        except grpc.RpcError as e:
            print(f"{use_case_name} resulted in an error: {e}")


def use_case_4():
    """
    Scenario:
    We want to find timeseries, and its related information, which is connected to an object with a known guid.

    Guids:              [
                        "ff1db73f-8c8a-42f8-a44a-4bbb420874c1"
                        ]
    Time interval:      10.01.2022 - 27.03.2022

    """
    connection = Connection(host=HOST, port=PORT)
    with connection.create_session() as session:
        try:
            use_case_name = "Use case 4"
            model = "MeshTEK"
            guids = [
                "ff1db73f-8c8a-42f8-a44a-4bbb420874c1"
            ]
            start = datetime(2022, 1, 10)
            end = datetime(2022, 3, 27)
            print(f"{use_case_name}:")
            print("--------------------------------------------------------------")

            timskey_and_pandas_dataframe = []
            for guid in guids:

                # Retrieve the timeseries values in a given interval
                timeseries = session.read_timeseries_points(start_time=start,
                                                            end_time=end,
                                                            uuid_id=uuid.UUID(guid))

                # Retrieve information connected to the timeseries
                mesh_object = session.get_timeseries_attribute(model=model,
                                                               uuid_id=uuid.UUID(guid))

                print(f"[{guid}]: \n"
                      f"-----\n"
                      f"{get_mesh_object_information(mesh_object)}")

                pandas_dataframe = timeseries.arrow_table.to_pandas()
                timskey_and_pandas_dataframe.append((guid, pandas_dataframe))

            # Post process data
            plot_timeseries(timskey_and_pandas_dataframe,
                            f"{use_case_name}: {len(guids)} known guid(s)",
                            style='step')
            save_timeseries_to_csv(timskey_and_pandas_dataframe, 'use_case_4')

        except grpc.RpcError as e:
            print(f"{use_case_name} resulted in an error: {e}")


def use_case_5():
    """
    Scenario:
    We want to write some values to an existing timeseries with a known guid.

    Guid:              ['3fd4ed37-2114-4d95-af90-02b96bd993ed']  # Model/MeshTEK/Mesh.To_Areas/Norge.To_HydroProduction/Vannkraft.To_WaterCourses/Mørre.To_HydroPlants/Mørre.To_Units/Morre G1.Production_raw
    Time interval:      28.9.2021, kl 01 - 28.10.2021, kl 24
    Values:             [11.50, 11.91, 11.88, 11.86, 11.66, 11.73, 11.80, 11.88, 11.97, 9.87, 9.47, 9.05,
                        9.20, 9.00, 8.91, 10.62, 12.00, 12.07, 12.00, 11.78, 5.08, 0.00, 0.00, 0.00]

    """
    connection = Connection(host=HOST, port=PORT)

    with connection.create_session() as session:
        try:
            use_case_name = "Use case 5"
            model = "MeshTEK"
            guid = uuid.UUID('3fd4ed37-2114-4d95-af90-02b96bd993ed')

            # All timestamps used in communication with Mesh must be using UTC.
            # This use case shows how to use local time for user input and presentation (plot and CSV is using local time)
            # and convert it to UTC when communicating with Mesh.
            start_local = datetime(2021, 9, 28, tzinfo=tz.tzlocal())
            end_local = datetime(2021, 9, 30, tzinfo=tz.tzlocal())
            start_utc = start_local.astimezone(tz.gettz('UTC'))
            end_utc = end_local.astimezone(tz.gettz('UTC'))

            resolution = timedelta(hours=1.0)
            timskey_and_pandas_dataframe = []
            print(f"{use_case_name}:")
            print("--------------------------------------------------------------")

            # Get timeseries data before write
            timeseries_before = session.read_timeseries_points(start_time=start_utc,
                                                               end_time=end_utc,
                                                               uuid_id=guid)
            print(f"Before writing points: \n"
                  f"-----\n"
                  f"{get_timeseries_information(timeseries=timeseries_before)}")

            pandas_dataframe = timeseries_before.arrow_table.to_pandas()
            timskey_and_pandas_dataframe.append(("before", pandas_dataframe))

            # Defining the data we want to write
            # Mesh data is organized as an Arrow table with the following schema:
            # utc_time - [pa.timestamp('ms')] as a UTC Unix timestamp expressed in milliseconds
            # flags - [pa.uint32]
            # value - [pa.float64]
            timestamps = []
            for i in range(0, 24):
                timestamps.append(start_utc + resolution * i)

            utc_time = pa.array(timestamps)
            flags = pa.array([0] * 24)  # flag 0 -> Common::TimeseriesPointFlags::Ok
            new_values = pa.array([11.50, 11.91, 11.88, 11.86, 11.66, 11.73, 11.80, 11.88, 11.97, 9.87, 9.47, 9.05,
                                   9.20, 9.00, 8.91, 10.62, 12.00, 12.07, 12.00, 11.78, 5.08, 0.00, 0.00, 0.00])

            # Write new values
            new_arrays = [
                utc_time,
                flags,
                new_values
            ]
            table = pa.Table.from_arrays(arrays=new_arrays, schema=Timeseries.schema)
            timeseries = Timeseries(table=table, start_time=start_utc, end_time=end_utc, uuid_id=guid)

            # Send request to write timeseries based on timskey
            session.write_timeseries_points(timeserie=timeseries)

            # Get timeseries data before write
            timeseries_after = session.read_timeseries_points(start_time=start_utc,
                                                              end_time=end_utc,
                                                              uuid_id=guid)
            print(f"After writing points: \n"
                  f"-----\n"
                  f"{get_timeseries_information(timeseries=timeseries_after)}")

            pandas_dataframe = timeseries_after.arrow_table.to_pandas()
            timskey_and_pandas_dataframe.append(("after", pandas_dataframe))

            # Commit changes
            session.commit()

            # Post process data
            for pair in timskey_and_pandas_dataframe:
                timeseries_pandas_dataframe = pair[1]
                # convert to UTC timezone-aware datetime object and then to local time zone (set in operating system)
                timeseries_pandas_dataframe['utc_time'] = pd.to_datetime(timeseries_pandas_dataframe['utc_time'], utc=True).dt.tz_convert(tz.tzlocal())

            plot_timeseries(timskey_and_pandas_dataframe,
                            f"{use_case_name}: Before and after writing", is_local_time=True)
            save_timeseries_to_csv(timskey_and_pandas_dataframe, 'use_case_5')

        except grpc.RpcError as e:
            print(f"{use_case_name} resulted in an error: {e}")


def use_case_6():
    """
    Scenario:
    We want to transform existing timeseries from breakpoint resolution to hourly.

    Object guid:                '012d70e3-8f40-40af-9c0a-5d84fc239776'
    Transformation expression:  ## = @TRANSFORM(Object guid,'HOUR','AVGI')
    Time interval:              5.9.2021 - 1.10.2021

    """
    connection = Connection(host=HOST, port=PORT)
    with connection.create_session() as session:
        try:
            use_case_name = "Use case 6"
            model = "MeshTEK"
            object_guid = '012d70e3-8f40-40af-9c0a-5d84fc239776'
            start = datetime(2021, 9, 5)
            end = datetime(2021, 10, 1)
            print(f"{use_case_name}:")
            print("--------------------------------------------------------------")

            # Retrieve information connected to the timeseries
            mesh_object = session.get_timeseries_attribute(model=model,
                                                           uuid_id=uuid.UUID(object_guid))

            # Retrieve timeseries connected to the mesh object
            path_and_pandas_dataframe = []
            timeseries_original = session.read_timeseries_points(start_time=start,
                                                        end_time=end,
                                                        uuid_id=mesh_object.id)
            print(f"{object_guid}: \n"
                  f"-----\n"
                  f"{get_mesh_object_information(mesh_object)}")

            pandas_dataframe = timeseries_original.arrow_table.to_pandas()
            path_and_pandas_dataframe.append((f"original", pandas_dataframe))

            # Transform timeseries from breakpoint to hourly
            from_breakpoint_to_hourly = Transform.Parameters(
                resolution=Timeseries.Resolution.HOUR,
                method=Transform.Method.AVGI,
                timezone=Timezone.UTC
            )

            timeserie_transformed = session.read_timeseries_points(start_time=start,
                                                        end_time=end,
                                                        uuid_id=mesh_object.id,
                                                        transformation=from_breakpoint_to_hourly)

            pandas_dataframe = timeserie_transformed.arrow_table.to_pandas()
            path_and_pandas_dataframe.append(("transformed", pandas_dataframe))

            # Post process data
            plot_timeseries(path_and_pandas_dataframe,
                            f"{use_case_name}: transforming resolution",
                            style='step')
            save_timeseries_to_csv(path_and_pandas_dataframe, 'use_case_6')

        except grpc.RpcError as e:
            print(f"{use_case_name} resulted in an error: {e}")


def use_case_7():
    """
    Scenario:
    We want to transform existing timeseries from hourly resolution to daily.

    Object guid:                '7608c9e2-c4fc-4570-b5b2-069f29a34f22'
    Transformation expression:  ## = @TRANSFORM(Object guid,'DAY','AVG')
    Time interval:              5.09.2021 - 15.09.2021


    """
    connection = Connection(host=HOST, port=PORT)
    with connection.create_session() as session:
        try:
            use_case_name = "Use case 7"
            model = "MeshTEK"
            object_guid = '7608c9e2-c4fc-4570-b5b2-069f29a34f22'
            start = datetime(2021, 9, 5)
            end = datetime(2021, 9, 15)
            print(f"{use_case_name}:")
            print("--------------------------------------------------------------")

            # Retrieve information connected to the timeseries
            mesh_object = session.get_timeseries_attribute(model=model,
                                                           uuid_id=uuid.UUID(object_guid))

            # Retrieve timeseries connected to the mesh object
            path_and_pandas_dataframe = []
            timeseries_original = session.read_timeseries_points(start_time=start,
                                                        end_time=end,
                                                        uuid_id=mesh_object.id)
            print(f"{object_guid}: \n"
                  f"-----\n"
                  f"{get_mesh_object_information(mesh_object)}")

            pandas_dataframe = timeseries_original.arrow_table.to_pandas()
            path_and_pandas_dataframe.append((f"original", pandas_dataframe))

            # Transform timeseries from breakpoint to hourly
            from_breakpoint_to_hourly = Transform.Parameters(
                resolution=Timeseries.Resolution.DAY,
                method=Transform.Method.AVG,
                timezone=Timezone.STANDARD
            )

            timeserie_transformed = session.read_timeseries_points(start_time=start,
                                                        end_time=end,
                                                        uuid_id=mesh_object.id,
                                                        transformation=from_breakpoint_to_hourly)

            pandas_dataframe = timeserie_transformed.arrow_table.to_pandas()
            path_and_pandas_dataframe.append(("transformed", pandas_dataframe))

            # Post process data
            plot_timeseries(path_and_pandas_dataframe,
                            f"{use_case_name}: transforming resolution",
                            style='step')
            save_timeseries_to_csv(path_and_pandas_dataframe, 'use_case_7')

        except grpc.RpcError as e:
            print(f"{use_case_name} resulted in an error: {e}")


def use_case_8():
    """
    Scenario:
    We want to summarize an array of timeseries

    Start point:                36395abf-9a39-40ef-b29c-b1d59db855e3
    Search expression:          *[.Type=Reservoir].ReservoirVolume_operative
    Calculation expression:     ## = @SUM(@T('*[.Type=Reservoir].ReservoirVolume_operative'))
    Time interval:              5.9.2021 - 15.9.2021

    """
    connection = Connection(host=HOST, port=PORT)
    with connection.create_session() as session:
        try:
            use_case_name = "Use case 8"
            model = "MeshTEK"
            start_object_guid = '36395abf-9a39-40ef-b29c-b1d59db855e3'
            search_query = "*[.Type=Reservoir].ReservoirVolume_operative"
            start = datetime(2021, 9, 5)
            end = datetime(2021, 9, 15)
            print(f"{use_case_name}:")
            print("--------------------------------------------------------------")

            # Summarize timeseries
            summarized_timeseries = session.statistical_functions(
                MeshObjectId(uuid_id=uuid.UUID(start_object_guid)), start_time=start, end_time=end).sum(
                    search_query)

            path_and_pandas_dataframe = []
            pandas_dataframe = summarized_timeseries.arrow_table.to_pandas()
            path_and_pandas_dataframe.append(("Sum", pandas_dataframe))

            # Post process data
            plot_timeseries(path_and_pandas_dataframe,
                            f"{use_case_name}: summarize @SUM(@T('*[.Type=Reservoir].ReservoirVolume_operative'))")
            save_timeseries_to_csv(path_and_pandas_dataframe, 'use_case_8')

        except grpc.RpcError as e:
            print(f"{use_case_name} resulted in an error: {e}")


def use_case_9():
    """
    Scenario:
    We want to get the historical data for a timeseries on a specific date.

    Mesh object:                6e602d3e-1fb6-49de-9c00-4cb78ace9459
    Time interval:              01.09.2021 - 15.09.2021
    Historical date:            07.09.2021
    Calculation expression:     ## = @GetTsAsOfTime(@t('.Inflow'),'20210907000000000')

    """
    connection = Connection(host=HOST, port=PORT)
    with connection.create_session() as session:
        try:
            use_case_name = "Use case 9"
            model = "MeshTEK"
            object_guid = '6e602d3e-1fb6-49de-9c00-4cb78ace9459'  # ReservoirVolume (TimeseriesCalculation)
            search_query = ".Inflow"
            start = datetime(2021, 9, 1)
            end = datetime(2021, 9, 15)
            historical_date = datetime(2021, 9, 7)
            print(f"{use_case_name}:")
            print("--------------------------------------------------------------")

            # Retrieve information about the object
            mesh_object = session.get_timeseries_attribute(model=model,
                                                           uuid_id=uuid.UUID(object_guid))

            # Retrieve timeseries connected to the mesh objects found
            path_and_pandas_dataframe = []
            timeseries = session.read_timeseries_points(start_time=start,
                                                        end_time=end,
                                                        uuid_id=mesh_object.id)
            print(f"{object_guid}: \n"
                  f"-----\n"
                  f"{get_mesh_object_information(mesh_object)}")

            pandas_dataframe = timeseries.arrow_table.to_pandas()
            path_and_pandas_dataframe.append(('Original', pandas_dataframe))

            historical_timeseries = session.history_functions(
                MeshObjectId(uuid_id=uuid.UUID(object_guid)), start_time=start, end_time=end).get_ts_as_of_time(
                    available_at_timepoint=historical_date, search_query=search_query)

            pandas_dataframe = historical_timeseries.arrow_table.to_pandas()
            path_and_pandas_dataframe.append((f'History on {historical_date.strftime("%Y%m%d%H%M%S")}', pandas_dataframe))

            # Post process data
            plot_timeseries(path_and_pandas_dataframe,
                            f"{use_case_name}: historical data",
                            style='step'
                            )
            save_timeseries_to_csv(path_and_pandas_dataframe, 'use_case_9')

        except grpc.RpcError as e:
            print(f"{use_case_name} resulted in an error: {e}")


def use_case_10():
    """
    Scenario:
    We want to get the last 5 historical versions of a known timeseries

    Mesh object:                f84ab6f7-0c92-4006-8fc3-ffa0c9e2cefd
    Time interval:              01.09.2021 - 15.09.2021
    Number of versions to get:  5
    Calculation expression:     ## = @GetTsHistoricalVersions(@t('.Inflow'),5)

    """
    connection = Connection(host=HOST, port=PORT)
    with connection.create_session() as session:
        try:
            use_case_name = "Use case 10"
            model = "MeshTEK"
            object_guid = 'f84ab6f7-0c92-4006-8fc3-ffa0c9e2cefd'
            start = datetime(2021, 9, 1)
            end = datetime(2021, 9, 15)
            search_query = '.Inflow'
            max_number_of_versions_to_get = 5
            print(f"{use_case_name}:")
            print("--------------------------------------------------------------")

            # Retrieve information about the object
            mesh_object = session.get_timeseries_attribute(model=model,
                                                           uuid_id=uuid.UUID(object_guid))

            # Retrieve timeseries connected to the mesh objects found
            path_and_pandas_dataframe = []
            timeseries = session.read_timeseries_points(start_time=start,
                                                        end_time=end,
                                                        uuid_id=mesh_object.id)
            print(f"{object_guid}: \n"
                  f"-----\n"
                  f"{get_mesh_object_information(mesh_object)}")
            pandas_dataframe = timeseries.arrow_table.to_pandas()
            path_and_pandas_dataframe.append(('Original', pandas_dataframe))

            # Get historical timeseries
            historical_timeseries = session.history_functions(
                MeshObjectId(uuid_id=uuid.UUID(object_guid)), start_time=start, end_time=end).get_ts_historical_versions(
                    max_number_of_versions_to_get, search_query)

            for number, timeserie in enumerate(historical_timeseries):
                pandas_dataframe = timeserie.arrow_table.to_pandas()
                path_and_pandas_dataframe.append((f'Version {number}', pandas_dataframe))

            # Post process data
            plot_timeseries(path_and_pandas_dataframe,
                            f"{use_case_name}: historical versions",
                            style='step'
                            )
            save_timeseries_to_csv(path_and_pandas_dataframe, 'use_case_10')

        except grpc.RpcError as e:
            print(f"{use_case_name} resulted in an error: {e}")


def use_case_11():
    """
    Scenario:
    We want to get all forecasts for a specific object

    Mesh object:                f84ab6f7-0c92-4006-8fc3-ffa0c9e2cefd
    Time interval:              01.09.2021 - 28.09.2021
    Calculation expression:     ## = @GetAllForecasts(@t('.Inflow'))

    """
    connection = Connection(host=HOST, port=PORT)
    with connection.create_session() as session:
        try:
            use_case_name = "Use case 11"
            model = "MeshTEK"
            object_guid = 'f84ab6f7-0c92-4006-8fc3-ffa0c9e2cefd'
            start = datetime(2021, 9, 1)
            end = datetime(2021, 9, 28)
            search_query = '.Inflow'
            print(f"{use_case_name}:")
            print("--------------------------------------------------------------")

            # Retrieve information about the object
            mesh_object = session.get_timeseries_attribute(model=model,
                                                           uuid_id=uuid.UUID(object_guid))

            # Retrieve timeseries connected to the mesh objects found
            path_and_pandas_dataframe = []
            timeseries = session.read_timeseries_points(start_time=start,
                                                        end_time=end,
                                                        uuid_id=mesh_object.id)
            print(f"{object_guid}: \n"
                  f"-----\n"
                  f"{get_mesh_object_information(mesh_object)}")
            pandas_dataframe = timeseries.arrow_table.to_pandas()
            path_and_pandas_dataframe.append(('Original', pandas_dataframe))

            # Get historical timeseries
            historical_timeseries = session.history_functions(
                MeshObjectId(uuid_id=uuid.UUID(object_guid)), start_time=start, end_time=end).get_all_forecasts(
                    search_query)

            for number, timeserie in enumerate(historical_timeseries):
                pandas_dataframe = timeserie.arrow_table.to_pandas()
                path_and_pandas_dataframe.append((f'Version {number}', pandas_dataframe))

            # Post process data
            plot_timeseries(path_and_pandas_dataframe,
                            f"{use_case_name}: get all forecasts"
                            )
            save_timeseries_to_csv(path_and_pandas_dataframe, 'use_case_11')

        except grpc.RpcError as e:
            print(f"{use_case_name} resulted in an error: {e}")


def use_case_12():
    """
    Scenario:
    We want to get some specific forecasts for an object

    Mesh object:                f84ab6f7-0c92-4006-8fc3-ffa0c9e2cefd
    Time interval:              01.09.2021 - 12.10.2021
    Calculation expression:     ## = @GetForecast(@t('.Inflow'),'20210831000000000','20210902000000000','20210901090000000')

    """
    connection = Connection(host=HOST, port=PORT)
    with connection.create_session() as session:
        try:
            use_case_name = "Use case 12"
            model = "MeshTEK"
            object_guid = 'f84ab6f7-0c92-4006-8fc3-ffa0c9e2cefd'
            start = datetime(2021, 9, 1)
            end = datetime(2021, 10, 12)
            search_query = '.Inflow'
            forecast_start_min = datetime(2021, 8, 31)
            forecast_start_max = datetime(2021, 9, 2)
            available_at_timepoint = datetime(2021, 9, 1, 9)
            print(f"{use_case_name}:")
            print("--------------------------------------------------------------")

            # Retrieve information about the object
            mesh_object = session.get_timeseries_attribute(model=model,
                                                           uuid_id=uuid.UUID(object_guid))

            # Retrieve timeseries connected to the mesh objects found
            path_and_pandas_dataframe = []
            timeseries = session.read_timeseries_points(start_time=start,
                                                        end_time=end,
                                                        uuid_id=mesh_object.id)
            print(f"{object_guid}: \n"
                  f"-----\n"
                  f"{get_mesh_object_information(mesh_object)}")
            pandas_dataframe = timeseries.arrow_table.to_pandas()
            path_and_pandas_dataframe.append(('Original', pandas_dataframe))

            # Get historical timeseries
            historical_timeseries = session.history_functions(
                MeshObjectId(uuid_id=uuid.UUID(object_guid)), start_time=start, end_time=end).get_forecast(
                    forecast_start_min, forecast_start_max, available_at_timepoint=available_at_timepoint, search_query=search_query)

            pandas_dataframe = historical_timeseries.arrow_table.to_pandas()
            path_and_pandas_dataframe.append((f'Forecast for {available_at_timepoint.strftime("%Y%m%d%H%M%S")}', pandas_dataframe))

            # Post process data
            plot_timeseries(path_and_pandas_dataframe,
                            f"{use_case_name}: get some forecasts"
                            )
            save_timeseries_to_csv(path_and_pandas_dataframe, 'use_case_12')

        except grpc.RpcError as e:
            print(f"{use_case_name} resulted in an error: {e}")


if __name__ == "__main__":

    if len(sys.argv) > 1:
        RUN_USE_CASE = sys.argv[1]

    ALL_USE_CASE_FUNCTIONS = {key.strip('use_case_'): value for key, value in locals().items() if 'use_case_' in key}

    if RUN_USE_CASE.isnumeric() and (RUN_USE_CASE in ALL_USE_CASE_FUNCTIONS.keys()):
        ALL_USE_CASE_FUNCTIONS[RUN_USE_CASE]()
    elif RUN_USE_CASE == 'all':
        for _, use_case in ALL_USE_CASE_FUNCTIONS.items():
            use_case()
    elif RUN_USE_CASE == 'flow_drop_2':
        flow_drop_2_use_cases = [1, 2, 3, 4, 5]
        for number, use_case in ALL_USE_CASE_FUNCTIONS.items():
            if int(number) in flow_drop_2_use_cases:
                use_case()
    elif RUN_USE_CASE == 'flow_drop_3':
        flow_drop_2_use_cases = [6, 7, 8, 9, 10, 11, 12]
        for number, use_case in ALL_USE_CASE_FUNCTIONS.items():
            if int(number) in flow_drop_2_use_cases:
                use_case()
    else:
        default_use_case = ALL_USE_CASE_FUNCTIONS['1']
        print(f"Invalid use case selected: {RUN_USE_CASE}, selecting default use case {default_use_case.__name__}")
        default_use_case()

<|MERGE_RESOLUTION|>--- conflicted
+++ resolved
@@ -18,11 +18,7 @@
 These use cases were designed to work with a real customer database (TEKICC_ST@MULLIGAN)
 """
 
-<<<<<<< HEAD
 # Ip address for the Mesh server
-=======
-# Ip address for the mesh server
->>>>>>> 4f50b248
 HOST = "localhost"
 # Mesh server port for gRPC communication
 PORT = 50051

--- conflicted
+++ resolved
@@ -39,15 +39,10 @@
             # utc_time - [pa.timestamp('ms')] as a UTC Unix timestamp expressed in milliseconds
             # flags - [pa.uint32]
             # value - [pa.float64]
-<<<<<<< HEAD
-            timestamp_1 = int(datetime(2016, 5, 1, tzinfo=timezone.utc).timestamp() * 1000)  # to get milliseconds
-            timestamp_2 = int(datetime(2016, 5, 2, tzinfo=timezone.utc).timestamp() * 1000)  # to get milliseconds
-            timestamp_3 = int(datetime(2016, 5, 3, tzinfo=timezone.utc).timestamp() * 1000)  # to get milliseconds
-=======
+
             timestamp_1 = datetime(2016, 5, 1, 2)  # timezone provided in timeseries timestamps will be discarded, it will be treated as UTC
             timestamp_2 = datetime(2016, 5, 2, 4)
             timestamp_3 = datetime(2016, 5, 3, 18)
->>>>>>> fbcc2818
 
             arrays = [
                 pa.array([timestamp_1, timestamp_2, timestamp_3]),

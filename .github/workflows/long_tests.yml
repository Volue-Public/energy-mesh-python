name: Long tests

on:
<<<<<<< HEAD
  push:
    branches:
      - 3_fix_unit_of_measurement

=======
  schedule:
    - cron: '0 3 * * *'
>>>>>>> 009a1863

  workflow_dispatch:

jobs:

  build_and_test:
    runs-on: windows-latest
    strategy:
      matrix:
        python-version: [3.9, "3.10", 3.11, 3.12]
      fail-fast: false
    timeout-minutes: 90

    steps:
      - name: Check out repository
        uses: actions/checkout@v3
<<<<<<< HEAD
        with:
          ref: 3_fix_unit_of_measurement
      # - name: Check if branch changed
      #   run: |
      #     echo "NEW_COMMITS=$(git log --since '1 day ago' --oneline | wc -l)" >> "$env:GITHUB_ENV"
=======
      - name: Check if branch changed
        run: |
          echo "NEW_COMMITS=$(git log --since '1 day ago' --oneline | wc -l)" >> "$env:GITHUB_ENV"
>>>>>>> 009a1863
      - name: Install dev environment
        if: ${{ env.NEW_COMMITS > 0 }}
        uses: ./.github/workflows/install_dev_env
        with:
          python-version: ${{ matrix.python-version }}
          token: ${{ secrets.OAUTH_TOKEN }}
      - name: Run long tests
        if: ${{ success() && env.NEW_COMMITS > 0 }}
        working-directory: ${{ github.workspace }}
        run: |
          poetry run pytest -m "long"<|MERGE_RESOLUTION|>--- conflicted
+++ resolved
@@ -1,15 +1,8 @@
 name: Long tests
 
 on:
-<<<<<<< HEAD
-  push:
-    branches:
-      - 3_fix_unit_of_measurement
-
-=======
   schedule:
     - cron: '0 3 * * *'
->>>>>>> 009a1863
 
   workflow_dispatch:
 
@@ -26,17 +19,9 @@
     steps:
       - name: Check out repository
         uses: actions/checkout@v3
-<<<<<<< HEAD
-        with:
-          ref: 3_fix_unit_of_measurement
-      # - name: Check if branch changed
-      #   run: |
-      #     echo "NEW_COMMITS=$(git log --since '1 day ago' --oneline | wc -l)" >> "$env:GITHUB_ENV"
-=======
       - name: Check if branch changed
         run: |
           echo "NEW_COMMITS=$(git log --since '1 day ago' --oneline | wc -l)" >> "$env:GITHUB_ENV"
->>>>>>> 009a1863
       - name: Install dev environment
         if: ${{ env.NEW_COMMITS > 0 }}
         uses: ./.github/workflows/install_dev_env

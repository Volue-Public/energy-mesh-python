name: Usage

on:
  push:
    branches: [ master ]
  pull_request:
    branches: [ master ]

  workflow_dispatch:

jobs:
  checkout_and_use:
    # Only windows-2019 hosts have wsl enabled
    runs-on: windows-2019
    strategy:
      matrix:
        python-version: [3.7, 3.8, 3.9]

    steps:
      - uses: actions/setup-python@v2
        with:
          python-version: ${{ matrix.python-version }}
          
      - name: Checkout GitHub action
        uses: actions/checkout@v2
        with:
          repository: PowelAS/sme-run-mesh-service
          ref: master
          token: ${{ secrets.OAUTH_TOKEN }}
          path: .github/actions

      - name: Install and run Mesh server
        uses: ./.github/actions/
        id: download-mesh-server
        with:
          GITHUB_TOKEN: ${{ secrets.OAUTH_TOKEN }}
          MESH_SERVICE_TAG: 'meshservice_v2.0.0'

      - name: Install and test Python SDK (Windows)
        run: |
          python -m pip install git+https://${{ secrets.OAUTH_TOKEN }}@github.com/PowelAS/sme-mesh-python
<<<<<<< HEAD
          python -m pip install pytest pytest-asyncio
          python -m pytest --pyargs volue.mesh.tests -m "unittest or server"
=======
          python -m pip install pytest
          python -m pytest --pyargs volue.tests -m "unittest or server"
>>>>>>> 96905729
      
      - name: Install Ubuntu 20.04 (wsl1)
        uses: Vampire/setup-wsl@v1
        with:
          distribution: Ubuntu-20.04
          set-as-default: 'true'
          update: 'false'
        
      - name: Install and test Python SDK (Ubuntu 20.04)
        shell: wsl-bash {0}
        run: |
          sudo apt-get update
          sudo apt-get install --yes software-properties-common
          sudo add-apt-repository --yes ppa:deadsnakes/ppa
          sudo apt-get install --yes python${{ matrix.python-version }}
          sudo apt-get install --yes python3-distutils
          sudo apt-get install --yes python3-pip
          python${{ matrix.python-version }} -m pip install git+https://${{ secrets.OAUTH_TOKEN }}@github.com/PowelAS/sme-mesh-python
<<<<<<< HEAD
          python${{ matrix.python-version }} -m pip install pytest pytest-asyncio
          python${{ matrix.python-version }} -m pytest --pyargs volue.mesh.tests -m "unittest or server"
=======
          python${{ matrix.python-version }} -m pip install pytest
          python${{ matrix.python-version }} -m pytest --pyargs volue.tests -m "unittest or server"
>>>>>>> 96905729
<|MERGE_RESOLUTION|>--- conflicted
+++ resolved
@@ -39,13 +39,8 @@
       - name: Install and test Python SDK (Windows)
         run: |
           python -m pip install git+https://${{ secrets.OAUTH_TOKEN }}@github.com/PowelAS/sme-mesh-python
-<<<<<<< HEAD
           python -m pip install pytest pytest-asyncio
           python -m pytest --pyargs volue.mesh.tests -m "unittest or server"
-=======
-          python -m pip install pytest
-          python -m pytest --pyargs volue.tests -m "unittest or server"
->>>>>>> 96905729
       
       - name: Install Ubuntu 20.04 (wsl1)
         uses: Vampire/setup-wsl@v1
@@ -64,10 +59,6 @@
           sudo apt-get install --yes python3-distutils
           sudo apt-get install --yes python3-pip
           python${{ matrix.python-version }} -m pip install git+https://${{ secrets.OAUTH_TOKEN }}@github.com/PowelAS/sme-mesh-python
-<<<<<<< HEAD
           python${{ matrix.python-version }} -m pip install pytest pytest-asyncio
           python${{ matrix.python-version }} -m pytest --pyargs volue.mesh.tests -m "unittest or server"
-=======
-          python${{ matrix.python-version }} -m pip install pytest
-          python${{ matrix.python-version }} -m pytest --pyargs volue.tests -m "unittest or server"
->>>>>>> 96905729
+          
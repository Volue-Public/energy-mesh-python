name: Usage

on:
  push:
    branches: [ master ]
  pull_request:
    branches: [ master ]

  workflow_dispatch:

jobs:
  checkout_and_use:
    # Only windows-2019 hosts have wsl enabled
    runs-on: windows-2019
    strategy:
      matrix:
        python-version: [3.7, 3.8, 3.9]
      fail-fast: false

    steps:
      - uses: actions/checkout@v2
        with:
          path: repo
      - uses: actions/setup-python@v2
        with:
          python-version: ${{ matrix.python-version }}

      - name: Checkout GitHub action
        uses: actions/checkout@v2
        with:
          repository: PowelAS/sme-run-mesh-service
          ref: master
          token: ${{ secrets.OAUTH_TOKEN }}
          path: .github/actions

      - name: Install and run Mesh server
        uses: ./.github/actions/
        id: download-mesh-server
        with:
          GITHUB_TOKEN: ${{ secrets.OAUTH_TOKEN }}
          MESH_SERVICE_TAG: 'v2.3.0.12'

<<<<<<< HEAD
      # because the ref name (either branch name or pull request number)
      # will be used in different steps (using different shells)
      # create a separate step for just getting the ref name
      - name: Get ref name
        shell: bash
        run: echo "::set-output name=ref_name::$(echo ${GITHUB_REF})"
        id: get_ref_name

      # run one example before installing pytest packages and pandas
      # to check if all dependencies are installed together with Mesh Python SDK pip package
      - name: Install and test Python SDK (Windows)
        run: |
          python -m pip install git+https://${{ secrets.OAUTH_TOKEN }}@github.com/PowelAS/sme-mesh-python@${{ steps.get_ref_name.outputs.ref_name }}
          python ./repo/src/volue/mesh/examples/get_version.py
          if ($LASTEXITCODE) { exit $LASTEXITCODE }
=======
      - name: Install and test Python SDK (Windows)
        run: |
          python -m pip install git+https://${{ secrets.OAUTH_TOKEN }}@github.com/PowelAS/sme-mesh-python@${{ github.ref }}
>>>>>>> b9dbb156
          python -m pip install pytest pytest-asyncio pandas
          python -m pytest --pyargs volue.mesh.tests -m "not authentication"

      - name: Install Ubuntu 20.04 (wsl1)
        uses: Vampire/setup-wsl@v1
        with:
          distribution: Ubuntu-20.04
          set-as-default: 'true'
          update: 'false'

      # run one example before installing pytest packages and pandas
      # to check if all dependencies are installed together with Mesh Python SDK pip package
      - name: Install and test Python SDK (Ubuntu 20.04)
        shell: wsl-bash {0}
        run: |
          sudo apt-get update
          sudo apt-get install --yes software-properties-common
          sudo add-apt-repository --yes ppa:deadsnakes/ppa
          sudo apt-get install --yes python${{ matrix.python-version }}
          sudo apt-get install --yes python3-distutils
          sudo apt-get install --yes python3-pip
          sudo apt-get install --yes libkrb5-dev
          sudo apt-get install --yes python${{ matrix.python-version }}-dev
<<<<<<< HEAD
          python${{ matrix.python-version }} -m pip install git+https://${{ secrets.OAUTH_TOKEN }}@github.com/PowelAS/sme-mesh-python@${{ steps.get_ref_name.outputs.ref_name }}
          python${{ matrix.python-version }} ./repo/src/volue/mesh/examples/get_version.py
=======
          python${{ matrix.python-version }} -m pip install git+https://${{ secrets.OAUTH_TOKEN }}@github.com/PowelAS/sme-mesh-python@${{ github.ref }}
>>>>>>> b9dbb156
          python${{ matrix.python-version }} -m pip install pytest pytest-asyncio pandas
          python${{ matrix.python-version }} -m pytest --pyargs volue.mesh.tests -m "not authentication"<|MERGE_RESOLUTION|>--- conflicted
+++ resolved
@@ -40,27 +40,13 @@
           GITHUB_TOKEN: ${{ secrets.OAUTH_TOKEN }}
           MESH_SERVICE_TAG: 'v2.3.0.12'
 
-<<<<<<< HEAD
-      # because the ref name (either branch name or pull request number)
-      # will be used in different steps (using different shells)
-      # create a separate step for just getting the ref name
-      - name: Get ref name
-        shell: bash
-        run: echo "::set-output name=ref_name::$(echo ${GITHUB_REF})"
-        id: get_ref_name
-
       # run one example before installing pytest packages and pandas
       # to check if all dependencies are installed together with Mesh Python SDK pip package
       - name: Install and test Python SDK (Windows)
         run: |
-          python -m pip install git+https://${{ secrets.OAUTH_TOKEN }}@github.com/PowelAS/sme-mesh-python@${{ steps.get_ref_name.outputs.ref_name }}
+          python -m pip install git+https://${{ secrets.OAUTH_TOKEN }}@github.com/PowelAS/sme-mesh-python@${{ github.ref }}
           python ./repo/src/volue/mesh/examples/get_version.py
           if ($LASTEXITCODE) { exit $LASTEXITCODE }
-=======
-      - name: Install and test Python SDK (Windows)
-        run: |
-          python -m pip install git+https://${{ secrets.OAUTH_TOKEN }}@github.com/PowelAS/sme-mesh-python@${{ github.ref }}
->>>>>>> b9dbb156
           python -m pip install pytest pytest-asyncio pandas
           python -m pytest --pyargs volue.mesh.tests -m "not authentication"
 
@@ -84,11 +70,7 @@
           sudo apt-get install --yes python3-pip
           sudo apt-get install --yes libkrb5-dev
           sudo apt-get install --yes python${{ matrix.python-version }}-dev
-<<<<<<< HEAD
-          python${{ matrix.python-version }} -m pip install git+https://${{ secrets.OAUTH_TOKEN }}@github.com/PowelAS/sme-mesh-python@${{ steps.get_ref_name.outputs.ref_name }}
+          python${{ matrix.python-version }} -m pip install git+https://${{ secrets.OAUTH_TOKEN }}@github.com/PowelAS/sme-mesh-python@${{ github.ref }}
           python${{ matrix.python-version }} ./repo/src/volue/mesh/examples/get_version.py
-=======
-          python${{ matrix.python-version }} -m pip install git+https://${{ secrets.OAUTH_TOKEN }}@github.com/PowelAS/sme-mesh-python@${{ github.ref }}
->>>>>>> b9dbb156
           python${{ matrix.python-version }} -m pip install pytest pytest-asyncio pandas
           python${{ matrix.python-version }} -m pytest --pyargs volue.mesh.tests -m "not authentication"
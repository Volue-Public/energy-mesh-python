--- conflicted
+++ resolved
@@ -1,11 +1,7 @@
 Mesh concepts
 ---------------------------
 
-<<<<<<< HEAD
 The **mesh object model** is designed to represent the physical infrastructure of a customers area and assets. This can be a hydropower production system with water courses, creeks, reservoirs, waters routs, gates, sensors, hydro plants and so on. The mesh object model contains relationships and :doc:`attributes (aka properties) <mesh_object_attributes>` between these assets. A relationship can represent how a water course is connected to a creek, a attribute can be the water level in a reservoir collected over time and the unit of measurement for this water level.
-=======
-The **mesh object model** is designed to represent the physical infrastructure of a customers area and assets. This can be a hydropower production system with water courses, creeks, reservoirs, waters routs, gates, sensors, hydro plants and so on. The mesh object model represents relationships, :doc:`attributes (aka properties) <mesh_object_attributes>` and collected data on these assets. A relationship can represent how a water course is connected to a creek, data can be the water level in a reservoir collected over time and a property can be the unit of measurement for this water level.
->>>>>>> 2be77704
 
 .. image:: images/hydropower_object_structure.png
    :width: 800
@@ -17,15 +13,9 @@
 
 The primary data in mesh is :doc:`time series <timeseries>`. A time series is a sequence of data points that occur in successive order over some period of time. They can represent different kinds of data depending on its properties. How much power a hydro plant generates at any given time can be represented as a time series and so can how much water passes a gate per hour.
 
-<<<<<<< HEAD
 Mesh comes with a :doc:`search language <mesh_search>` which is used to travers the mesh object model. One might want to find the water level for all reservoirs in a specific area in a given time interval. To be able to search for something in the mesh object model one needs to define a mesh object to starting searching from and the criteria for the objects one wants to find. The criteria can be defined using a specific **search syntax**.
 
 Mesh provides :doc:`functions <mesh_functions>` used to perform tasks and calculations on data in the mesh object model. There are a wide range of functions available which can perform tasks like summing all values in a time series, find values and status for a timeseries at a given historical time, transform time series values from one resolution to another and many more. These functions are loosely arranged into groups representing a theme for those functions.
-=======
-Mesh comes with a :doc:`search language <mesh_search>` which is used to traverse the mesh object model. One might want to find the water level for all reservoirs in a specific area in a given time interval. To be able to search for something in the mesh object model one needs to define a mesh object to starting searching from and the criteria for the objects one wants to find. The criteria can be defined using a specific **search syntax**.
-
-Mesh provides :doc:`functions <mesh_functions>` used to perform tasks and calculations on data in the mesh object model. There are a wide range of functions available which can perform tasks like summing all values in a time series, find values and status for a time series at a given historical time, transform time series values from one resolution to another and many more. These functions are loosely arranged into groups representing a theme for those functions.
->>>>>>> 2be77704
 
 
 .. toctree::

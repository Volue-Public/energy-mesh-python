Mesh Python SDK
---------------------------

The Mesh Python SDK can create a client which is able to communicate with a Mesh server using `gRPC <https://grpc.io/>`_. `Remote procedure calls <https://en.wikipedia.org/wiki/Remote_procedure_call>`_ is a way of sending requests and responses over a network. The request is serialized, using `protocol buffers (aka proto) <https://developers.google.com/protocol-buffers>`_ and packaged then sent to the server which processes the request and sends back a response.

Depending on the request it may take a long time to process by the server. In such cases the client may use package :ref:`api:volue.mesh.aio` which is implemented using the `asyncio <https://docs.python.org/3/library/asyncio.html>`_ library that enables concurrency and lets Python perform other tasks while waiting for the response from the server.

This concept of concurrency can be demonstrated using the following examples. Notice the output of the different examples: 1, 2, A, B vs 1, A, 2, B.

Using :ref:`api:volue.mesh`.Connection:

.. literalinclude:: /../../src/volue/mesh/examples/connect_synchronously.py


Using :ref:`api:volue.mesh.aio`.Connection:

.. literalinclude:: /../../src/volue/mesh/examples/connect_asynchronously.py

<<<<<<< HEAD

Date times and time zones
*************************

The Mesh Python SDK can accept either time zone naive (no time zone information is provided) or time zone aware date time objects.
All time zone naive date time objects are treated as UTC. Time zone aware date time objects are converted to UTC by the Mesh Python SDK before sending to Mesh server.

.. note::
    Time series data returned as PyArrow table is always using UTC to represent timestamps. The user has to convert the timestamps to different format if needed.

.. warning::
    As of PyArrow 7.0.0 the time zone information provided by `dateutil.gettz` is not supported. Please use `datetime.timezone` instead. E.g.:

   .. code-block:: python

      some_tzinfo = timezone(timedelta(hours=-3))

Please refer to the example `timeseries_operations.py` to learn how to work with time zones. Presented below:

.. literalinclude:: /../../src/volue/mesh/examples/timeseries_operations.py
=======
As time series data can potentially be large `Apache Arrow <https://arrow.apache.org/>`_ is used to optimize memory sharing.
>>>>>>> e3f52ac5
<|MERGE_RESOLUTION|>--- conflicted
+++ resolved
@@ -16,7 +16,9 @@
 
 .. literalinclude:: /../../src/volue/mesh/examples/connect_asynchronously.py
 
-<<<<<<< HEAD
+As time series data can potentially be large `Apache Arrow <https://arrow.apache.org/>`_ is used to optimize memory sharing.
+
+
 
 Date times and time zones
 *************************
@@ -36,7 +38,4 @@
 
 Please refer to the example `timeseries_operations.py` to learn how to work with time zones. Presented below:
 
-.. literalinclude:: /../../src/volue/mesh/examples/timeseries_operations.py
-=======
-As time series data can potentially be large `Apache Arrow <https://arrow.apache.org/>`_ is used to optimize memory sharing.
->>>>>>> e3f52ac5
+.. literalinclude:: /../../src/volue/mesh/examples/timeseries_operations.py
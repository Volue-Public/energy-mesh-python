--- conflicted
+++ resolved
@@ -14,15 +14,8 @@
 - Create and/or connect to a session on a running Mesh server using both secure and insecure connection.
 - Read and write timeseries points using full name, GUID or timskey.
 - Get and update metadata about physical Oracle timeseries.
-<<<<<<< HEAD
 - Get and update metadata about timeseries objects connected in the Mesh model.
 - Search for timeseries objects in the Mesh model using the model, a query and either a start path or start guid.
-=======
-- Get and update metadata about timeseries objects connected in the mesh model.
-- Search for timeseries objects in the mesh model using the model, a query and either a start path or start guid.
-- Rollback and/or commit changes made to a mesh session.
-- Search for timeseries objects in the Mesh model using the model, a query and either a start path or start GUID.
->>>>>>> 19446a52
 - Rollback and/or commit changes made to a Mesh session.
 - Documentation, guides and examples.
 - Automatic testing.
